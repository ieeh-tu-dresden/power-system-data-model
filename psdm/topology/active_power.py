--- conflicted
+++ resolved
@@ -5,19 +5,16 @@
 from __future__ import annotations
 
 from psdm.base import Base
+from psdm.topology.characteristic import Characteristic
 from psdm.topology.load_model import CONSTANT_POWER_LM
 from psdm.topology.load_model import LoadModel
 
 
 class ActivePower(Base):
-<<<<<<< HEAD
-    load_model: LoadModel = CONSTANT_POWER_LM
-=======
     """This class represents the active power characteristic of a load.
 
     If no load model is specified, a constant power characteristic is assumed.
     """
 
-    load_model: LoadModel | None = None
-    characteristic: Characteristic | None = None
->>>>>>> 2201e5f1
+    load_model: LoadModel = CONSTANT_POWER_LM
+    characteristic: Characteristic | None = None