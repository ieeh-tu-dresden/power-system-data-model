# :author: Sasan Jacob Rasti <sasan_jacob.rasti@tu-dresden.de>
# :copyright: Copyright (c) Institute of Electrical Power Systems and High Voltage Engineering - TU Dresden, 2022-2023.
# :license: BSD 3-Clause

from __future__ import annotations

from psdm.base import Base
from psdm.topology.load_model import CONSTANT_POWER_LM
from psdm.topology.load_model import LoadModel


class ReactivePower(Base):
<<<<<<< HEAD
    load_model: LoadModel = CONSTANT_POWER_LM
=======
    """This class represents the active power characteristic of a load.

    If no load model is specified, a constant power characteristic is assumed.
    """

    load_model: LoadModel | None = None
    external_controller_name: str | None = None  # Name of optional external load flow controller
>>>>>>> 2201e5f1
<|MERGE_RESOLUTION|>--- conflicted
+++ resolved
@@ -10,14 +10,9 @@
 
 
 class ReactivePower(Base):
-<<<<<<< HEAD
-    load_model: LoadModel = CONSTANT_POWER_LM
-=======
     """This class represents the active power characteristic of a load.
 
     If no load model is specified, a constant power characteristic is assumed.
     """
 
-    load_model: LoadModel | None = None
-    external_controller_name: str | None = None  # Name of optional external load flow controller
->>>>>>> 2201e5f1
+    load_model: LoadModel = CONSTANT_POWER_LM