# :author: Sasan Jacob Rasti <sasan_jacob.rasti@tu-dresden.de>
# :author: Sebastian Krahmer <sebastian.krahmer@tu-dresden.de>
# :copyright: Copyright (c) Institute of Electrical Power Systems and High Voltage Engineering - TU Dresden, 2022-2023.
# :license: BSD 3-Clause

from __future__ import annotations

from psdm.base import Base
from psdm.steadystate_case.controller import Controller
<<<<<<< HEAD
=======
from psdm.topology.load import PowerBase
from psdm.topology.load import validate_symmetry
from psdm.topology.load import validate_total


class ReactivePower(PowerBase):
    """This class represents the three phase reactive power operating point of a load.

    It can be characterized by a controller.
    """

    controller: Controller | None = None
>>>>>>> 2201e5f1


class ReactivePower(Base):
    controller: Controller<|MERGE_RESOLUTION|>--- conflicted
+++ resolved
@@ -6,23 +6,13 @@
 from __future__ import annotations
 
 from psdm.base import Base
-from psdm.steadystate_case.controller import Controller
-<<<<<<< HEAD
-=======
-from psdm.topology.load import PowerBase
-from psdm.topology.load import validate_symmetry
-from psdm.topology.load import validate_total
+from psdm.steadystate_case.controller import QController
 
 
-class ReactivePower(PowerBase):
+class ReactivePower(Base):
     """This class represents the three phase reactive power operating point of a load.
 
     It can be characterized by a controller.
     """
 
-    controller: Controller | None = None
->>>>>>> 2201e5f1
-
-
-class ReactivePower(Base):
-    controller: Controller+    controller: QController