--- conflicted
+++ resolved
@@ -227,15 +227,4 @@
 
 # End of https://www.toptal.com/developers/gitignore/api/windows,visualstudiocode,jupyternotebooks,macos,python
 
-<<<<<<< HEAD
-# Custom rules (everything added below won't be overriden by 'Generate .gitignore File' if you use 'Update' option)
-
-examples/export/*
-scratchboard.ipynb
-.python-version
-*.lock
-.vscode/settings.json
-.vscode/launch.json
-=======
-# Custom rules (everything added below won't be overriden by 'Generate .gitignore File' if you use 'Update' option)
->>>>>>> 3f17ed84
+# Custom rules (everything added below won't be overriden by 'Generate .gitignore File' if you use 'Update' option)