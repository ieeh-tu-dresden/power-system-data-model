--- conflicted
+++ resolved
@@ -86,13 +86,9 @@
 [tool.ruff.pep8-naming]
   classmethod-decorators = [
     "classmethod",
-    "pydantic.field_validator",
-<<<<<<< HEAD
     "psdm.base.model_validator_after",
     "psdm.base.model_validator_before",
-=======
-    "pydantic.model_validator",
->>>>>>> 5a91c4eb
+    "pydantic.field_validator",
   ]
 
 [tool.black]
