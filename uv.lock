version = 1
requires-python = ">=3.10"
resolution-markers = [
    "python_full_version < '3.13'",
    "python_full_version >= '3.13'",
]

[[package]]
name = "annotated-types"
version = "0.7.0"
source = { registry = "https://pypi.org/simple" }
sdist = { url = "https://files.pythonhosted.org/packages/ee/67/531ea369ba64dcff5ec9c3402f9f51bf748cec26dde048a2f973a4eea7f5/annotated_types-0.7.0.tar.gz", hash = "sha256:aff07c09a53a08bc8cfccb9c85b05f1aa9a2a6f23728d790723543408344ce89", size = 16081 }
wheels = [
    { url = "https://files.pythonhosted.org/packages/78/b6/6307fbef88d9b5ee7421e68d78a9f162e0da4900bc5f5793f6d3d0e34fb8/annotated_types-0.7.0-py3-none-any.whl", hash = "sha256:1f02e8b43a8fbbc3f3e0d4f0f4bfc8131bcb4eebe8849b8e5c773f3a1c582a53", size = 13643 },
]

[[package]]
name = "appnope"
version = "0.1.4"
source = { registry = "https://pypi.org/simple" }
sdist = { url = "https://files.pythonhosted.org/packages/35/5d/752690df9ef5b76e169e68d6a129fa6d08a7100ca7f754c89495db3c6019/appnope-0.1.4.tar.gz", hash = "sha256:1de3860566df9caf38f01f86f65e0e13e379af54f9e4bee1e66b48f2efffd1ee", size = 4170 }
wheels = [
    { url = "https://files.pythonhosted.org/packages/81/29/5ecc3a15d5a33e31b26c11426c45c501e439cb865d0bff96315d86443b78/appnope-0.1.4-py2.py3-none-any.whl", hash = "sha256:502575ee11cd7a28c0205f379b525beefebab9d161b7c964670864014ed7213c", size = 4321 },
]

[[package]]
name = "argcomplete"
version = "3.5.0"
source = { registry = "https://pypi.org/simple" }
sdist = { url = "https://files.pythonhosted.org/packages/75/33/a3d23a2e9ac78f9eaf1fce7490fee430d43ca7d42c65adabbb36a2b28ff6/argcomplete-3.5.0.tar.gz", hash = "sha256:4349400469dccfb7950bb60334a680c58d88699bff6159df61251878dc6bf74b", size = 82237 }
wheels = [
    { url = "https://files.pythonhosted.org/packages/41/e8/ba56bcc0d48170c0fc5a7f389488eddce47f98ed976a24ae62db402f33ae/argcomplete-3.5.0-py3-none-any.whl", hash = "sha256:d4bcf3ff544f51e16e54228a7ac7f486ed70ebf2ecfe49a63a91171c76bf029b", size = 43475 },
]

[[package]]
name = "asttokens"
version = "2.4.1"
source = { registry = "https://pypi.org/simple" }
dependencies = [
    { name = "six" },
]
sdist = { url = "https://files.pythonhosted.org/packages/45/1d/f03bcb60c4a3212e15f99a56085d93093a497718adf828d050b9d675da81/asttokens-2.4.1.tar.gz", hash = "sha256:b03869718ba9a6eb027e134bfdf69f38a236d681c83c160d510768af11254ba0", size = 62284 }
wheels = [
    { url = "https://files.pythonhosted.org/packages/45/86/4736ac618d82a20d87d2f92ae19441ebc7ac9e7a581d7e58bbe79233b24a/asttokens-2.4.1-py2.py3-none-any.whl", hash = "sha256:051ed49c3dcae8913ea7cd08e46a606dba30b79993209636c4875bc1d637bc24", size = 27764 },
]

[[package]]
name = "cffi"
version = "1.17.0"
source = { registry = "https://pypi.org/simple" }
dependencies = [
    { name = "pycparser" },
]
sdist = { url = "https://files.pythonhosted.org/packages/1e/bf/82c351342972702867359cfeba5693927efe0a8dd568165490144f554b18/cffi-1.17.0.tar.gz", hash = "sha256:f3157624b7558b914cb039fd1af735e5e8049a87c817cc215109ad1c8779df76", size = 516073 }
wheels = [
    { url = "https://files.pythonhosted.org/packages/00/2a/9071bf1e20bf9f695643b6c3e0f838f340b95ee29de0d1bb7968772409be/cffi-1.17.0-cp310-cp310-macosx_10_9_x86_64.whl", hash = "sha256:f9338cc05451f1942d0d8203ec2c346c830f8e86469903d5126c1f0a13a2bcbb", size = 181841 },
    { url = "https://files.pythonhosted.org/packages/4b/42/60116f10466d692b64aef32ac40fd79b11344ab6ef889ff8e3d047f2fcb2/cffi-1.17.0-cp310-cp310-macosx_11_0_arm64.whl", hash = "sha256:a0ce71725cacc9ebf839630772b07eeec220cbb5f03be1399e0457a1464f8e1a", size = 178242 },
    { url = "https://files.pythonhosted.org/packages/26/8e/a53f844454595c6e9215e56cda123db3427f8592f2c7b5ef1be782f620d6/cffi-1.17.0-cp310-cp310-manylinux_2_12_i686.manylinux2010_i686.manylinux_2_17_i686.manylinux2014_i686.whl", hash = "sha256:c815270206f983309915a6844fe994b2fa47e5d05c4c4cef267c3b30e34dbe42", size = 425676 },
    { url = "https://files.pythonhosted.org/packages/60/ac/6402563fb40b64c7ccbea87836d9c9498b374629af3449f3d8ff34df187d/cffi-1.17.0-cp310-cp310-manylinux_2_17_aarch64.manylinux2014_aarch64.whl", hash = "sha256:d6bdcd415ba87846fd317bee0774e412e8792832e7805938987e4ede1d13046d", size = 447842 },
    { url = "https://files.pythonhosted.org/packages/b2/e7/e2ffdb8de59f48f17b196813e9c717fbed2364e39b10bdb3836504e89486/cffi-1.17.0-cp310-cp310-manylinux_2_17_ppc64le.manylinux2014_ppc64le.whl", hash = "sha256:8a98748ed1a1df4ee1d6f927e151ed6c1a09d5ec21684de879c7ea6aa96f58f2", size = 455224 },
    { url = "https://files.pythonhosted.org/packages/59/55/3e8968e92fe35c1c368959a070a1276c10cae29cdad0fd0daa36c69e237e/cffi-1.17.0-cp310-cp310-manylinux_2_17_s390x.manylinux2014_s390x.whl", hash = "sha256:0a048d4f6630113e54bb4b77e315e1ba32a5a31512c31a273807d0027a7e69ab", size = 436341 },
    { url = "https://files.pythonhosted.org/packages/7f/df/700aaf009dfbfa04acb1ed487586c03c788c6a312f0361ad5f298c5f5a7d/cffi-1.17.0-cp310-cp310-manylinux_2_17_x86_64.manylinux2014_x86_64.whl", hash = "sha256:24aa705a5f5bd3a8bcfa4d123f03413de5d86e497435693b638cbffb7d5d8a1b", size = 445861 },
    { url = "https://files.pythonhosted.org/packages/5a/70/637f070aae533ea11ab77708a820f3935c0edb4fbcef9393b788e6f426a5/cffi-1.17.0-cp310-cp310-musllinux_1_1_aarch64.whl", hash = "sha256:856bf0924d24e7f93b8aee12a3a1095c34085600aa805693fb7f5d1962393206", size = 460982 },
    { url = "https://files.pythonhosted.org/packages/f7/1a/7d4740fa1ccc4fcc888963fc3165d69ef1a2c8d42c8911c946703ff5d4a5/cffi-1.17.0-cp310-cp310-musllinux_1_1_i686.whl", hash = "sha256:4304d4416ff032ed50ad6bb87416d802e67139e31c0bde4628f36a47a3164bfa", size = 438434 },
    { url = "https://files.pythonhosted.org/packages/d0/d9/c48cc38aaf6f53a8b5d2dbf6fe788410fcbab33b15a69c56c01d2b08f6a2/cffi-1.17.0-cp310-cp310-musllinux_1_1_x86_64.whl", hash = "sha256:331ad15c39c9fe9186ceaf87203a9ecf5ae0ba2538c9e898e3a6967e8ad3db6f", size = 461219 },
    { url = "https://files.pythonhosted.org/packages/26/ec/b6a7f660a7f27bd2bb53fe99a2ccafa279088395ec8639b25b8950985b2d/cffi-1.17.0-cp310-cp310-win32.whl", hash = "sha256:669b29a9eca6146465cc574659058ed949748f0809a2582d1f1a324eb91054dc", size = 171406 },
    { url = "https://files.pythonhosted.org/packages/08/42/8c00824787e6f5ec55194f5cd30c4ba4b9d9d5bb0d4d0007b1bb948d4ad4/cffi-1.17.0-cp310-cp310-win_amd64.whl", hash = "sha256:48b389b1fd5144603d61d752afd7167dfd205973a43151ae5045b35793232aa2", size = 180809 },
    { url = "https://files.pythonhosted.org/packages/53/cc/9298fb6235522e00e47d78d6aa7f395332ef4e5f6fe124f9a03aa60600f7/cffi-1.17.0-cp311-cp311-macosx_10_9_x86_64.whl", hash = "sha256:c5d97162c196ce54af6700949ddf9409e9833ef1003b4741c2b39ef46f1d9720", size = 181912 },
    { url = "https://files.pythonhosted.org/packages/e7/79/dc5334fbe60635d0846c56597a8d2af078a543ff22bc48d36551a0de62c2/cffi-1.17.0-cp311-cp311-macosx_11_0_arm64.whl", hash = "sha256:5ba5c243f4004c750836f81606a9fcb7841f8874ad8f3bf204ff5e56332b72b9", size = 178297 },
    { url = "https://files.pythonhosted.org/packages/39/d7/ef1b6b16b51ccbabaced90ff0d821c6c23567fc4b2e4a445aea25d3ceb92/cffi-1.17.0-cp311-cp311-manylinux_2_12_i686.manylinux2010_i686.manylinux_2_17_i686.manylinux2014_i686.whl", hash = "sha256:bb9333f58fc3a2296fb1d54576138d4cf5d496a2cc118422bd77835e6ae0b9cb", size = 444909 },
    { url = "https://files.pythonhosted.org/packages/29/b8/6e3c61885537d985c78ef7dd779b68109ba256263d74a2f615c40f44548d/cffi-1.17.0-cp311-cp311-manylinux_2_17_aarch64.manylinux2014_aarch64.whl", hash = "sha256:435a22d00ec7d7ea533db494da8581b05977f9c37338c80bc86314bec2619424", size = 468854 },
    { url = "https://files.pythonhosted.org/packages/0b/49/adad1228e19b931e523c2731e6984717d5f9e33a2f9971794ab42815b29b/cffi-1.17.0-cp311-cp311-manylinux_2_17_ppc64le.manylinux2014_ppc64le.whl", hash = "sha256:d1df34588123fcc88c872f5acb6f74ae59e9d182a2707097f9e28275ec26a12d", size = 476890 },
    { url = "https://files.pythonhosted.org/packages/76/54/c00f075c3e7fd14d9011713bcdb5b4f105ad044c5ad948db7b1a0a7e4e78/cffi-1.17.0-cp311-cp311-manylinux_2_17_s390x.manylinux2014_s390x.whl", hash = "sha256:df8bb0010fdd0a743b7542589223a2816bdde4d94bb5ad67884348fa2c1c67e8", size = 459374 },
    { url = "https://files.pythonhosted.org/packages/f3/b9/f163bb3fa4fbc636ee1f2a6a4598c096cdef279823ddfaa5734e556dd206/cffi-1.17.0-cp311-cp311-manylinux_2_17_x86_64.manylinux2014_x86_64.whl", hash = "sha256:a8b5b9712783415695663bd463990e2f00c6750562e6ad1d28e072a611c5f2a6", size = 466891 },
    { url = "https://files.pythonhosted.org/packages/31/52/72bbc95f6d06ff2e88a6fa13786be4043e542cb24748e1351aba864cb0a7/cffi-1.17.0-cp311-cp311-musllinux_1_1_aarch64.whl", hash = "sha256:ffef8fd58a36fb5f1196919638f73dd3ae0db1a878982b27a9a5a176ede4ba91", size = 477658 },
    { url = "https://files.pythonhosted.org/packages/67/20/d694811457eeae0c7663fa1a7ca201ce495533b646c1180d4ac25684c69c/cffi-1.17.0-cp311-cp311-musllinux_1_1_i686.whl", hash = "sha256:4e67d26532bfd8b7f7c05d5a766d6f437b362c1bf203a3a5ce3593a645e870b8", size = 453890 },
    { url = "https://files.pythonhosted.org/packages/dc/79/40cbf5739eb4f694833db5a27ce7f63e30a9b25b4a836c4f25fb7272aacc/cffi-1.17.0-cp311-cp311-musllinux_1_1_x86_64.whl", hash = "sha256:45f7cd36186db767d803b1473b3c659d57a23b5fa491ad83c6d40f2af58e4dbb", size = 478254 },
    { url = "https://files.pythonhosted.org/packages/e9/eb/2c384c385cca5cae67ca10ac4ef685277680b8c552b99aedecf4ea23ff7e/cffi-1.17.0-cp311-cp311-win32.whl", hash = "sha256:a9015f5b8af1bb6837a3fcb0cdf3b874fe3385ff6274e8b7925d81ccaec3c5c9", size = 171285 },
    { url = "https://files.pythonhosted.org/packages/ca/42/74cb1e0f1b79cb64672f3cb46245b506239c1297a20c0d9c3aeb3929cb0c/cffi-1.17.0-cp311-cp311-win_amd64.whl", hash = "sha256:b50aaac7d05c2c26dfd50c3321199f019ba76bb650e346a6ef3616306eed67b0", size = 180842 },
    { url = "https://files.pythonhosted.org/packages/1a/1f/7862231350cc959a3138889d2c8d33da7042b22e923457dfd4cd487d772a/cffi-1.17.0-cp312-cp312-macosx_10_9_x86_64.whl", hash = "sha256:aec510255ce690d240f7cb23d7114f6b351c733a74c279a84def763660a2c3bc", size = 182826 },
    { url = "https://files.pythonhosted.org/packages/8b/8c/26119bf8b79e05a1c39812064e1ee7981e1f8a5372205ba5698ea4dd958d/cffi-1.17.0-cp312-cp312-macosx_11_0_arm64.whl", hash = "sha256:2770bb0d5e3cc0e31e7318db06efcbcdb7b31bcb1a70086d3177692a02256f59", size = 178494 },
    { url = "https://files.pythonhosted.org/packages/61/94/4882c47d3ad396d91f0eda6ef16d45be3d752a332663b7361933039ed66a/cffi-1.17.0-cp312-cp312-manylinux_2_12_i686.manylinux2010_i686.manylinux_2_17_i686.manylinux2014_i686.whl", hash = "sha256:db9a30ec064129d605d0f1aedc93e00894b9334ec74ba9c6bdd08147434b33eb", size = 454459 },
    { url = "https://files.pythonhosted.org/packages/0f/7c/a6beb119ad515058c5ee1829742d96b25b2b9204ff920746f6e13bf574eb/cffi-1.17.0-cp312-cp312-manylinux_2_17_aarch64.manylinux2014_aarch64.whl", hash = "sha256:a47eef975d2b8b721775a0fa286f50eab535b9d56c70a6e62842134cf7841195", size = 478502 },
    { url = "https://files.pythonhosted.org/packages/61/8a/2575cd01a90e1eca96a30aec4b1ac101a6fae06c49d490ac2704fa9bc8ba/cffi-1.17.0-cp312-cp312-manylinux_2_17_ppc64le.manylinux2014_ppc64le.whl", hash = "sha256:f3e0992f23bbb0be00a921eae5363329253c3b86287db27092461c887b791e5e", size = 485381 },
    { url = "https://files.pythonhosted.org/packages/cd/66/85899f5a9f152db49646e0c77427173e1b77a1046de0191ab3b0b9a5e6e3/cffi-1.17.0-cp312-cp312-manylinux_2_17_s390x.manylinux2014_s390x.whl", hash = "sha256:6107e445faf057c118d5050560695e46d272e5301feffda3c41849641222a828", size = 470907 },
    { url = "https://files.pythonhosted.org/packages/00/13/150924609bf377140abe6e934ce0a57f3fc48f1fd956ec1f578ce97a4624/cffi-1.17.0-cp312-cp312-manylinux_2_17_x86_64.manylinux2014_x86_64.whl", hash = "sha256:eb862356ee9391dc5a0b3cbc00f416b48c1b9a52d252d898e5b7696a5f9fe150", size = 479074 },
    { url = "https://files.pythonhosted.org/packages/17/fd/7d73d7110155c036303b0a6462c56250e9bc2f4119d7591d27417329b4d1/cffi-1.17.0-cp312-cp312-musllinux_1_1_aarch64.whl", hash = "sha256:c1c13185b90bbd3f8b5963cd8ce7ad4ff441924c31e23c975cb150e27c2bf67a", size = 484225 },
    { url = "https://files.pythonhosted.org/packages/fc/83/8353e5c9b01bb46332dac3dfb18e6c597a04ceb085c19c814c2f78a8c0d0/cffi-1.17.0-cp312-cp312-musllinux_1_1_x86_64.whl", hash = "sha256:17c6d6d3260c7f2d94f657e6872591fe8733872a86ed1345bda872cfc8c74885", size = 488388 },
    { url = "https://files.pythonhosted.org/packages/73/0c/f9d5ca9a095b1fc88ef77d1f8b85d11151c374144e4606da33874e17b65b/cffi-1.17.0-cp312-cp312-win32.whl", hash = "sha256:c3b8bd3133cd50f6b637bb4322822c94c5ce4bf0d724ed5ae70afce62187c492", size = 172096 },
    { url = "https://files.pythonhosted.org/packages/72/21/8c5d285fe20a6e31d29325f1287bb0e55f7d93630a5a44cafdafb5922495/cffi-1.17.0-cp312-cp312-win_amd64.whl", hash = "sha256:dca802c8db0720ce1c49cce1149ff7b06e91ba15fa84b1d59144fef1a1bc7ac2", size = 181478 },
    { url = "https://files.pythonhosted.org/packages/17/8f/581f2f3c3464d5f7cf87c2f7a5ba9acc6976253e02d73804240964243ec2/cffi-1.17.0-cp313-cp313-macosx_10_13_x86_64.whl", hash = "sha256:6ce01337d23884b21c03869d2f68c5523d43174d4fc405490eb0091057943118", size = 182638 },
    { url = "https://files.pythonhosted.org/packages/8d/1c/c9afa66684b7039f48018eb11b229b659dfb32b7a16b88251bac106dd1ff/cffi-1.17.0-cp313-cp313-macosx_11_0_arm64.whl", hash = "sha256:cab2eba3830bf4f6d91e2d6718e0e1c14a2f5ad1af68a89d24ace0c6b17cced7", size = 178453 },
    { url = "https://files.pythonhosted.org/packages/cc/b6/1a134d479d3a5a1ff2fabbee551d1d3f1dd70f453e081b5f70d604aae4c0/cffi-1.17.0-cp313-cp313-manylinux_2_12_i686.manylinux2010_i686.manylinux_2_17_i686.manylinux2014_i686.whl", hash = "sha256:14b9cbc8f7ac98a739558eb86fabc283d4d564dafed50216e7f7ee62d0d25377", size = 454441 },
    { url = "https://files.pythonhosted.org/packages/b1/b4/e1569475d63aad8042b0935dbf62ae2a54d1e9142424e2b0e924d2d4a529/cffi-1.17.0-cp313-cp313-manylinux_2_17_aarch64.manylinux2014_aarch64.whl", hash = "sha256:b00e7bcd71caa0282cbe3c90966f738e2db91e64092a877c3ff7f19a1628fdcb", size = 478543 },
    { url = "https://files.pythonhosted.org/packages/d2/40/a9ad03fbd64309dec5bb70bc803a9a6772602de0ee164d7b9a6ca5a89249/cffi-1.17.0-cp313-cp313-manylinux_2_17_ppc64le.manylinux2014_ppc64le.whl", hash = "sha256:41f4915e09218744d8bae14759f983e466ab69b178de38066f7579892ff2a555", size = 485463 },
    { url = "https://files.pythonhosted.org/packages/a6/1a/f10be60e006dd9242a24bcc2b1cd55c34c578380100f742d8c610f7a5d26/cffi-1.17.0-cp313-cp313-manylinux_2_17_s390x.manylinux2014_s390x.whl", hash = "sha256:e4760a68cab57bfaa628938e9c2971137e05ce48e762a9cb53b76c9b569f1204", size = 470854 },
    { url = "https://files.pythonhosted.org/packages/cc/b3/c035ed21aa3d39432bd749fe331ee90e4bc83ea2dbed1f71c4bc26c41084/cffi-1.17.0-cp313-cp313-manylinux_2_17_x86_64.manylinux2014_x86_64.whl", hash = "sha256:011aff3524d578a9412c8b3cfaa50f2c0bd78e03eb7af7aa5e0df59b158efb2f", size = 479096 },
    { url = "https://files.pythonhosted.org/packages/00/cb/6f7edde01131de9382c89430b8e253b8c8754d66b63a62059663ceafeab2/cffi-1.17.0-cp313-cp313-musllinux_1_1_aarch64.whl", hash = "sha256:a003ac9edc22d99ae1286b0875c460351f4e101f8c9d9d2576e78d7e048f64e0", size = 484013 },
    { url = "https://files.pythonhosted.org/packages/b9/83/8e4e8c211ea940210d293e951bf06b1bfb90f2eeee590e9778e99b4a8676/cffi-1.17.0-cp313-cp313-musllinux_1_1_x86_64.whl", hash = "sha256:ef9528915df81b8f4c7612b19b8628214c65c9b7f74db2e34a646a0a2a0da2d4", size = 488119 },
    { url = "https://files.pythonhosted.org/packages/5e/52/3f7cfbc4f444cb4f73ff17b28690d12436dde665f67d68f1e1687908ab6c/cffi-1.17.0-cp313-cp313-win32.whl", hash = "sha256:70d2aa9fb00cf52034feac4b913181a6e10356019b18ef89bc7c12a283bf5f5a", size = 172122 },
    { url = "https://files.pythonhosted.org/packages/94/19/cf5baa07ee0f0e55eab7382459fbddaba0fdb0ba45973dd92556ae0d02db/cffi-1.17.0-cp313-cp313-win_amd64.whl", hash = "sha256:b7b6ea9e36d32582cda3465f54c4b454f62f23cb083ebc7a94e2ca6ef011c3a7", size = 181504 },
]

[[package]]
name = "charset-normalizer"
version = "3.3.2"
source = { registry = "https://pypi.org/simple" }
sdist = { url = "https://files.pythonhosted.org/packages/63/09/c1bc53dab74b1816a00d8d030de5bf98f724c52c1635e07681d312f20be8/charset-normalizer-3.3.2.tar.gz", hash = "sha256:f30c3cb33b24454a82faecaf01b19c18562b1e89558fb6c56de4d9118a032fd5", size = 104809 }
wheels = [
    { url = "https://files.pythonhosted.org/packages/2b/61/095a0aa1a84d1481998b534177c8566fdc50bb1233ea9a0478cd3cc075bd/charset_normalizer-3.3.2-cp310-cp310-macosx_10_9_universal2.whl", hash = "sha256:25baf083bf6f6b341f4121c2f3c548875ee6f5339300e08be3f2b2ba1721cdd3", size = 194219 },
    { url = "https://files.pythonhosted.org/packages/cc/94/f7cf5e5134175de79ad2059edf2adce18e0685ebdb9227ff0139975d0e93/charset_normalizer-3.3.2-cp310-cp310-macosx_10_9_x86_64.whl", hash = "sha256:06435b539f889b1f6f4ac1758871aae42dc3a8c0e24ac9e60c2384973ad73027", size = 122521 },
    { url = "https://files.pythonhosted.org/packages/46/6a/d5c26c41c49b546860cc1acabdddf48b0b3fb2685f4f5617ac59261b44ae/charset_normalizer-3.3.2-cp310-cp310-macosx_11_0_arm64.whl", hash = "sha256:9063e24fdb1e498ab71cb7419e24622516c4a04476b17a2dab57e8baa30d6e03", size = 120383 },
    { url = "https://files.pythonhosted.org/packages/b8/60/e2f67915a51be59d4539ed189eb0a2b0d292bf79270410746becb32bc2c3/charset_normalizer-3.3.2-cp310-cp310-manylinux_2_17_aarch64.manylinux2014_aarch64.whl", hash = "sha256:6897af51655e3691ff853668779c7bad41579facacf5fd7253b0133308cf000d", size = 138223 },
    { url = "https://files.pythonhosted.org/packages/05/8c/eb854996d5fef5e4f33ad56927ad053d04dc820e4a3d39023f35cad72617/charset_normalizer-3.3.2-cp310-cp310-manylinux_2_17_ppc64le.manylinux2014_ppc64le.whl", hash = "sha256:1d3193f4a680c64b4b6a9115943538edb896edc190f0b222e73761716519268e", size = 148101 },
    { url = "https://files.pythonhosted.org/packages/f6/93/bb6cbeec3bf9da9b2eba458c15966658d1daa8b982c642f81c93ad9b40e1/charset_normalizer-3.3.2-cp310-cp310-manylinux_2_17_s390x.manylinux2014_s390x.whl", hash = "sha256:cd70574b12bb8a4d2aaa0094515df2463cb429d8536cfb6c7ce983246983e5a6", size = 140699 },
    { url = "https://files.pythonhosted.org/packages/da/f1/3702ba2a7470666a62fd81c58a4c40be00670e5006a67f4d626e57f013ae/charset_normalizer-3.3.2-cp310-cp310-manylinux_2_17_x86_64.manylinux2014_x86_64.whl", hash = "sha256:8465322196c8b4d7ab6d1e049e4c5cb460d0394da4a27d23cc242fbf0034b6b5", size = 142065 },
    { url = "https://files.pythonhosted.org/packages/3f/ba/3f5e7be00b215fa10e13d64b1f6237eb6ebea66676a41b2bcdd09fe74323/charset_normalizer-3.3.2-cp310-cp310-manylinux_2_5_i686.manylinux1_i686.manylinux_2_17_i686.manylinux2014_i686.whl", hash = "sha256:a9a8e9031d613fd2009c182b69c7b2c1ef8239a0efb1df3f7c8da66d5dd3d537", size = 144505 },
    { url = "https://files.pythonhosted.org/packages/33/c3/3b96a435c5109dd5b6adc8a59ba1d678b302a97938f032e3770cc84cd354/charset_normalizer-3.3.2-cp310-cp310-musllinux_1_1_aarch64.whl", hash = "sha256:beb58fe5cdb101e3a055192ac291b7a21e3b7ef4f67fa1d74e331a7f2124341c", size = 139425 },
    { url = "https://files.pythonhosted.org/packages/43/05/3bf613e719efe68fb3a77f9c536a389f35b95d75424b96b426a47a45ef1d/charset_normalizer-3.3.2-cp310-cp310-musllinux_1_1_i686.whl", hash = "sha256:e06ed3eb3218bc64786f7db41917d4e686cc4856944f53d5bdf83a6884432e12", size = 145287 },
    { url = "https://files.pythonhosted.org/packages/58/78/a0bc646900994df12e07b4ae5c713f2b3e5998f58b9d3720cce2aa45652f/charset_normalizer-3.3.2-cp310-cp310-musllinux_1_1_ppc64le.whl", hash = "sha256:2e81c7b9c8979ce92ed306c249d46894776a909505d8f5a4ba55b14206e3222f", size = 149929 },
    { url = "https://files.pythonhosted.org/packages/eb/5c/97d97248af4920bc68687d9c3b3c0f47c910e21a8ff80af4565a576bd2f0/charset_normalizer-3.3.2-cp310-cp310-musllinux_1_1_s390x.whl", hash = "sha256:572c3763a264ba47b3cf708a44ce965d98555f618ca42c926a9c1616d8f34269", size = 141605 },
    { url = "https://files.pythonhosted.org/packages/a8/31/47d018ef89f95b8aded95c589a77c072c55e94b50a41aa99c0a2008a45a4/charset_normalizer-3.3.2-cp310-cp310-musllinux_1_1_x86_64.whl", hash = "sha256:fd1abc0d89e30cc4e02e4064dc67fcc51bd941eb395c502aac3ec19fab46b519", size = 142646 },
    { url = "https://files.pythonhosted.org/packages/ae/d5/4fecf1d58bedb1340a50f165ba1c7ddc0400252d6832ff619c4568b36cc0/charset_normalizer-3.3.2-cp310-cp310-win32.whl", hash = "sha256:3d47fa203a7bd9c5b6cee4736ee84ca03b8ef23193c0d1ca99b5089f72645c73", size = 92846 },
    { url = "https://files.pythonhosted.org/packages/a2/a0/4af29e22cb5942488cf45630cbdd7cefd908768e69bdd90280842e4e8529/charset_normalizer-3.3.2-cp310-cp310-win_amd64.whl", hash = "sha256:10955842570876604d404661fbccbc9c7e684caf432c09c715ec38fbae45ae09", size = 100343 },
    { url = "https://files.pythonhosted.org/packages/68/77/02839016f6fbbf808e8b38601df6e0e66c17bbab76dff4613f7511413597/charset_normalizer-3.3.2-cp311-cp311-macosx_10_9_universal2.whl", hash = "sha256:802fe99cca7457642125a8a88a084cef28ff0cf9407060f7b93dca5aa25480db", size = 191647 },
    { url = "https://files.pythonhosted.org/packages/3e/33/21a875a61057165e92227466e54ee076b73af1e21fe1b31f1e292251aa1e/charset_normalizer-3.3.2-cp311-cp311-macosx_10_9_x86_64.whl", hash = "sha256:573f6eac48f4769d667c4442081b1794f52919e7edada77495aaed9236d13a96", size = 121434 },
    { url = "https://files.pythonhosted.org/packages/dd/51/68b61b90b24ca35495956b718f35a9756ef7d3dd4b3c1508056fa98d1a1b/charset_normalizer-3.3.2-cp311-cp311-macosx_11_0_arm64.whl", hash = "sha256:549a3a73da901d5bc3ce8d24e0600d1fa85524c10287f6004fbab87672bf3e1e", size = 118979 },
    { url = "https://files.pythonhosted.org/packages/e4/a6/7ee57823d46331ddc37dd00749c95b0edec2c79b15fc0d6e6efb532e89ac/charset_normalizer-3.3.2-cp311-cp311-manylinux_2_17_aarch64.manylinux2014_aarch64.whl", hash = "sha256:f27273b60488abe721a075bcca6d7f3964f9f6f067c8c4c605743023d7d3944f", size = 136582 },
    { url = "https://files.pythonhosted.org/packages/74/f1/0d9fe69ac441467b737ba7f48c68241487df2f4522dd7246d9426e7c690e/charset_normalizer-3.3.2-cp311-cp311-manylinux_2_17_ppc64le.manylinux2014_ppc64le.whl", hash = "sha256:1ceae2f17a9c33cb48e3263960dc5fc8005351ee19db217e9b1bb15d28c02574", size = 146645 },
    { url = "https://files.pythonhosted.org/packages/05/31/e1f51c76db7be1d4aef220d29fbfa5dbb4a99165d9833dcbf166753b6dc0/charset_normalizer-3.3.2-cp311-cp311-manylinux_2_17_s390x.manylinux2014_s390x.whl", hash = "sha256:65f6f63034100ead094b8744b3b97965785388f308a64cf8d7c34f2f2e5be0c4", size = 139398 },
    { url = "https://files.pythonhosted.org/packages/40/26/f35951c45070edc957ba40a5b1db3cf60a9dbb1b350c2d5bef03e01e61de/charset_normalizer-3.3.2-cp311-cp311-manylinux_2_17_x86_64.manylinux2014_x86_64.whl", hash = "sha256:753f10e867343b4511128c6ed8c82f7bec3bd026875576dfd88483c5c73b2fd8", size = 140273 },
    { url = "https://files.pythonhosted.org/packages/07/07/7e554f2bbce3295e191f7e653ff15d55309a9ca40d0362fcdab36f01063c/charset_normalizer-3.3.2-cp311-cp311-manylinux_2_5_i686.manylinux1_i686.manylinux_2_17_i686.manylinux2014_i686.whl", hash = "sha256:4a78b2b446bd7c934f5dcedc588903fb2f5eec172f3d29e52a9096a43722adfc", size = 142577 },
    { url = "https://files.pythonhosted.org/packages/d8/b5/eb705c313100defa57da79277d9207dc8d8e45931035862fa64b625bfead/charset_normalizer-3.3.2-cp311-cp311-musllinux_1_1_aarch64.whl", hash = "sha256:e537484df0d8f426ce2afb2d0f8e1c3d0b114b83f8850e5f2fbea0e797bd82ae", size = 137747 },
    { url = "https://files.pythonhosted.org/packages/19/28/573147271fd041d351b438a5665be8223f1dd92f273713cb882ddafe214c/charset_normalizer-3.3.2-cp311-cp311-musllinux_1_1_i686.whl", hash = "sha256:eb6904c354526e758fda7167b33005998fb68c46fbc10e013ca97f21ca5c8887", size = 143375 },
    { url = "https://files.pythonhosted.org/packages/cf/7c/f3b682fa053cc21373c9a839e6beba7705857075686a05c72e0f8c4980ca/charset_normalizer-3.3.2-cp311-cp311-musllinux_1_1_ppc64le.whl", hash = "sha256:deb6be0ac38ece9ba87dea880e438f25ca3eddfac8b002a2ec3d9183a454e8ae", size = 148474 },
    { url = "https://files.pythonhosted.org/packages/1e/49/7ab74d4ac537ece3bc3334ee08645e231f39f7d6df6347b29a74b0537103/charset_normalizer-3.3.2-cp311-cp311-musllinux_1_1_s390x.whl", hash = "sha256:4ab2fe47fae9e0f9dee8c04187ce5d09f48eabe611be8259444906793ab7cbce", size = 140232 },
    { url = "https://files.pythonhosted.org/packages/2d/dc/9dacba68c9ac0ae781d40e1a0c0058e26302ea0660e574ddf6797a0347f7/charset_normalizer-3.3.2-cp311-cp311-musllinux_1_1_x86_64.whl", hash = "sha256:80402cd6ee291dcb72644d6eac93785fe2c8b9cb30893c1af5b8fdd753b9d40f", size = 140859 },
    { url = "https://files.pythonhosted.org/packages/6c/c2/4a583f800c0708dd22096298e49f887b49d9746d0e78bfc1d7e29816614c/charset_normalizer-3.3.2-cp311-cp311-win32.whl", hash = "sha256:7cd13a2e3ddeed6913a65e66e94b51d80a041145a026c27e6bb76c31a853c6ab", size = 92509 },
    { url = "https://files.pythonhosted.org/packages/57/ec/80c8d48ac8b1741d5b963797b7c0c869335619e13d4744ca2f67fc11c6fc/charset_normalizer-3.3.2-cp311-cp311-win_amd64.whl", hash = "sha256:663946639d296df6a2bb2aa51b60a2454ca1cb29835324c640dafb5ff2131a77", size = 99870 },
    { url = "https://files.pythonhosted.org/packages/d1/b2/fcedc8255ec42afee97f9e6f0145c734bbe104aac28300214593eb326f1d/charset_normalizer-3.3.2-cp312-cp312-macosx_10_9_universal2.whl", hash = "sha256:0b2b64d2bb6d3fb9112bafa732def486049e63de9618b5843bcdd081d8144cd8", size = 192892 },
    { url = "https://files.pythonhosted.org/packages/2e/7d/2259318c202f3d17f3fe6438149b3b9e706d1070fe3fcbb28049730bb25c/charset_normalizer-3.3.2-cp312-cp312-macosx_10_9_x86_64.whl", hash = "sha256:ddbb2551d7e0102e7252db79ba445cdab71b26640817ab1e3e3648dad515003b", size = 122213 },
    { url = "https://files.pythonhosted.org/packages/3a/52/9f9d17c3b54dc238de384c4cb5a2ef0e27985b42a0e5cc8e8a31d918d48d/charset_normalizer-3.3.2-cp312-cp312-macosx_11_0_arm64.whl", hash = "sha256:55086ee1064215781fff39a1af09518bc9255b50d6333f2e4c74ca09fac6a8f6", size = 119404 },
    { url = "https://files.pythonhosted.org/packages/99/b0/9c365f6d79a9f0f3c379ddb40a256a67aa69c59609608fe7feb6235896e1/charset_normalizer-3.3.2-cp312-cp312-manylinux_2_17_aarch64.manylinux2014_aarch64.whl", hash = "sha256:8f4a014bc36d3c57402e2977dada34f9c12300af536839dc38c0beab8878f38a", size = 137275 },
    { url = "https://files.pythonhosted.org/packages/91/33/749df346e93d7a30cdcb90cbfdd41a06026317bfbfb62cd68307c1a3c543/charset_normalizer-3.3.2-cp312-cp312-manylinux_2_17_ppc64le.manylinux2014_ppc64le.whl", hash = "sha256:a10af20b82360ab00827f916a6058451b723b4e65030c5a18577c8b2de5b3389", size = 147518 },
    { url = "https://files.pythonhosted.org/packages/72/1a/641d5c9f59e6af4c7b53da463d07600a695b9824e20849cb6eea8a627761/charset_normalizer-3.3.2-cp312-cp312-manylinux_2_17_s390x.manylinux2014_s390x.whl", hash = "sha256:8d756e44e94489e49571086ef83b2bb8ce311e730092d2c34ca8f7d925cb20aa", size = 140182 },
    { url = "https://files.pythonhosted.org/packages/ee/fb/14d30eb4956408ee3ae09ad34299131fb383c47df355ddb428a7331cfa1e/charset_normalizer-3.3.2-cp312-cp312-manylinux_2_17_x86_64.manylinux2014_x86_64.whl", hash = "sha256:90d558489962fd4918143277a773316e56c72da56ec7aa3dc3dbbe20fdfed15b", size = 141869 },
    { url = "https://files.pythonhosted.org/packages/df/3e/a06b18788ca2eb6695c9b22325b6fde7dde0f1d1838b1792a0076f58fe9d/charset_normalizer-3.3.2-cp312-cp312-manylinux_2_5_i686.manylinux1_i686.manylinux_2_17_i686.manylinux2014_i686.whl", hash = "sha256:6ac7ffc7ad6d040517be39eb591cac5ff87416c2537df6ba3cba3bae290c0fed", size = 144042 },
    { url = "https://files.pythonhosted.org/packages/45/59/3d27019d3b447a88fe7e7d004a1e04be220227760264cc41b405e863891b/charset_normalizer-3.3.2-cp312-cp312-musllinux_1_1_aarch64.whl", hash = "sha256:7ed9e526742851e8d5cc9e6cf41427dfc6068d4f5a3bb03659444b4cabf6bc26", size = 138275 },
    { url = "https://files.pythonhosted.org/packages/7b/ef/5eb105530b4da8ae37d506ccfa25057961b7b63d581def6f99165ea89c7e/charset_normalizer-3.3.2-cp312-cp312-musllinux_1_1_i686.whl", hash = "sha256:8bdb58ff7ba23002a4c5808d608e4e6c687175724f54a5dade5fa8c67b604e4d", size = 144819 },
    { url = "https://files.pythonhosted.org/packages/a2/51/e5023f937d7f307c948ed3e5c29c4b7a3e42ed2ee0b8cdf8f3a706089bf0/charset_normalizer-3.3.2-cp312-cp312-musllinux_1_1_ppc64le.whl", hash = "sha256:6b3251890fff30ee142c44144871185dbe13b11bab478a88887a639655be1068", size = 149415 },
    { url = "https://files.pythonhosted.org/packages/24/9d/2e3ef673dfd5be0154b20363c5cdcc5606f35666544381bee15af3778239/charset_normalizer-3.3.2-cp312-cp312-musllinux_1_1_s390x.whl", hash = "sha256:b4a23f61ce87adf89be746c8a8974fe1c823c891d8f86eb218bb957c924bb143", size = 141212 },
    { url = "https://files.pythonhosted.org/packages/5b/ae/ce2c12fcac59cb3860b2e2d76dc405253a4475436b1861d95fe75bdea520/charset_normalizer-3.3.2-cp312-cp312-musllinux_1_1_x86_64.whl", hash = "sha256:efcb3f6676480691518c177e3b465bcddf57cea040302f9f4e6e191af91174d4", size = 142167 },
    { url = "https://files.pythonhosted.org/packages/ed/3a/a448bf035dce5da359daf9ae8a16b8a39623cc395a2ffb1620aa1bce62b0/charset_normalizer-3.3.2-cp312-cp312-win32.whl", hash = "sha256:d965bba47ddeec8cd560687584e88cf699fd28f192ceb452d1d7ee807c5597b7", size = 93041 },
    { url = "https://files.pythonhosted.org/packages/b6/7c/8debebb4f90174074b827c63242c23851bdf00a532489fba57fef3416e40/charset_normalizer-3.3.2-cp312-cp312-win_amd64.whl", hash = "sha256:96b02a3dc4381e5494fad39be677abcb5e6634bf7b4fa83a6dd3112607547001", size = 100397 },
    { url = "https://files.pythonhosted.org/packages/28/76/e6222113b83e3622caa4bb41032d0b1bf785250607392e1b778aca0b8a7d/charset_normalizer-3.3.2-py3-none-any.whl", hash = "sha256:3e4d1f6587322d2788836a99c69062fbb091331ec940e02d12d179c1d53e25fc", size = 48543 },
]

[[package]]
name = "colorama"
version = "0.4.6"
source = { registry = "https://pypi.org/simple" }
sdist = { url = "https://files.pythonhosted.org/packages/d8/53/6f443c9a4a8358a93a6792e2acffb9d9d5cb0a5cfd8802644b7b1c9a02e4/colorama-0.4.6.tar.gz", hash = "sha256:08695f5cb7ed6e0531a20572697297273c47b8cae5a63ffc6d6ed5c201be6e44", size = 27697 }
wheels = [
    { url = "https://files.pythonhosted.org/packages/d1/d6/3965ed04c63042e047cb6a3e6ed1a63a35087b6a609aa3a15ed8ac56c221/colorama-0.4.6-py2.py3-none-any.whl", hash = "sha256:4f1d9991f5acc0ca119f9d443620b77f9d6b33703e51011c16baf57afb285fc6", size = 25335 },
]

[[package]]
name = "comm"
version = "0.2.2"
source = { registry = "https://pypi.org/simple" }
dependencies = [
    { name = "traitlets" },
]
sdist = { url = "https://files.pythonhosted.org/packages/e9/a8/fb783cb0abe2b5fded9f55e5703015cdf1c9c85b3669087c538dd15a6a86/comm-0.2.2.tar.gz", hash = "sha256:3fd7a84065306e07bea1773df6eb8282de51ba82f77c72f9c85716ab11fe980e", size = 6210 }
wheels = [
    { url = "https://files.pythonhosted.org/packages/e6/75/49e5bfe642f71f272236b5b2d2691cf915a7283cc0ceda56357b61daa538/comm-0.2.2-py3-none-any.whl", hash = "sha256:e6fb86cb70ff661ee8c9c14e7d36d6de3b4066f1441be4063df9c5009f0a64d3", size = 7180 },
]

[[package]]
name = "commitizen"
version = "3.29.0"
source = { registry = "https://pypi.org/simple" }
dependencies = [
    { name = "argcomplete" },
    { name = "charset-normalizer" },
    { name = "colorama" },
    { name = "decli" },
    { name = "jinja2" },
    { name = "packaging" },
    { name = "pyyaml" },
    { name = "questionary" },
    { name = "termcolor" },
    { name = "tomlkit" },
]
sdist = { url = "https://files.pythonhosted.org/packages/7b/7b/9bd4792a523b4a5b7262d64a2ae9f63bea27469eeecaa0dabf737f40c143/commitizen-3.29.0.tar.gz", hash = "sha256:586b30c1976850d244b836cd4730771097ba362c9c1684d1f8c379176c2ea532", size = 50124 }
wheels = [
    { url = "https://files.pythonhosted.org/packages/2f/49/24f735aa25f76d8aff88b3a990a60c5dd3abcb386599f116007c61adf977/commitizen-3.29.0-py3-none-any.whl", hash = "sha256:0c6c479dbee6d19292315c6fca3782cf5c1f7f1638bc4bb5ab4cfb67f4e11894", size = 70783 },
]

[[package]]
name = "coverage"
version = "7.6.1"
source = { registry = "https://pypi.org/simple" }
sdist = { url = "https://files.pythonhosted.org/packages/f7/08/7e37f82e4d1aead42a7443ff06a1e406aabf7302c4f00a546e4b320b994c/coverage-7.6.1.tar.gz", hash = "sha256:953510dfb7b12ab69d20135a0662397f077c59b1e6379a768e97c59d852ee51d", size = 798791 }
wheels = [
    { url = "https://files.pythonhosted.org/packages/7e/61/eb7ce5ed62bacf21beca4937a90fe32545c91a3c8a42a30c6616d48fc70d/coverage-7.6.1-cp310-cp310-macosx_10_9_x86_64.whl", hash = "sha256:b06079abebbc0e89e6163b8e8f0e16270124c154dc6e4a47b413dd538859af16", size = 206690 },
    { url = "https://files.pythonhosted.org/packages/7d/73/041928e434442bd3afde5584bdc3f932fb4562b1597629f537387cec6f3d/coverage-7.6.1-cp310-cp310-macosx_11_0_arm64.whl", hash = "sha256:cf4b19715bccd7ee27b6b120e7e9dd56037b9c0681dcc1adc9ba9db3d417fa36", size = 207127 },
    { url = "https://files.pythonhosted.org/packages/c7/c8/6ca52b5147828e45ad0242388477fdb90df2c6cbb9a441701a12b3c71bc8/coverage-7.6.1-cp310-cp310-manylinux_2_17_aarch64.manylinux2014_aarch64.whl", hash = "sha256:e61c0abb4c85b095a784ef23fdd4aede7a2628478e7baba7c5e3deba61070a02", size = 235654 },
    { url = "https://files.pythonhosted.org/packages/d5/da/9ac2b62557f4340270942011d6efeab9833648380109e897d48ab7c1035d/coverage-7.6.1-cp310-cp310-manylinux_2_5_i686.manylinux1_i686.manylinux_2_17_i686.manylinux2014_i686.whl", hash = "sha256:fd21f6ae3f08b41004dfb433fa895d858f3f5979e7762d052b12aef444e29afc", size = 233598 },
    { url = "https://files.pythonhosted.org/packages/53/23/9e2c114d0178abc42b6d8d5281f651a8e6519abfa0ef460a00a91f80879d/coverage-7.6.1-cp310-cp310-manylinux_2_5_x86_64.manylinux1_x86_64.manylinux_2_17_x86_64.manylinux2014_x86_64.whl", hash = "sha256:8f59d57baca39b32db42b83b2a7ba6f47ad9c394ec2076b084c3f029b7afca23", size = 234732 },
    { url = "https://files.pythonhosted.org/packages/0f/7e/a0230756fb133343a52716e8b855045f13342b70e48e8ad41d8a0d60ab98/coverage-7.6.1-cp310-cp310-musllinux_1_2_aarch64.whl", hash = "sha256:a1ac0ae2b8bd743b88ed0502544847c3053d7171a3cff9228af618a068ed9c34", size = 233816 },
    { url = "https://files.pythonhosted.org/packages/28/7c/3753c8b40d232b1e5eeaed798c875537cf3cb183fb5041017c1fdb7ec14e/coverage-7.6.1-cp310-cp310-musllinux_1_2_i686.whl", hash = "sha256:e6a08c0be454c3b3beb105c0596ebdc2371fab6bb90c0c0297f4e58fd7e1012c", size = 232325 },
    { url = "https://files.pythonhosted.org/packages/57/e3/818a2b2af5b7573b4b82cf3e9f137ab158c90ea750a8f053716a32f20f06/coverage-7.6.1-cp310-cp310-musllinux_1_2_x86_64.whl", hash = "sha256:f5796e664fe802da4f57a168c85359a8fbf3eab5e55cd4e4569fbacecc903959", size = 233418 },
    { url = "https://files.pythonhosted.org/packages/c8/fb/4532b0b0cefb3f06d201648715e03b0feb822907edab3935112b61b885e2/coverage-7.6.1-cp310-cp310-win32.whl", hash = "sha256:7bb65125fcbef8d989fa1dd0e8a060999497629ca5b0efbca209588a73356232", size = 209343 },
    { url = "https://files.pythonhosted.org/packages/5a/25/af337cc7421eca1c187cc9c315f0a755d48e755d2853715bfe8c418a45fa/coverage-7.6.1-cp310-cp310-win_amd64.whl", hash = "sha256:3115a95daa9bdba70aea750db7b96b37259a81a709223c8448fa97727d546fe0", size = 210136 },
    { url = "https://files.pythonhosted.org/packages/ad/5f/67af7d60d7e8ce61a4e2ddcd1bd5fb787180c8d0ae0fbd073f903b3dd95d/coverage-7.6.1-cp311-cp311-macosx_10_9_x86_64.whl", hash = "sha256:7dea0889685db8550f839fa202744652e87c60015029ce3f60e006f8c4462c93", size = 206796 },
    { url = "https://files.pythonhosted.org/packages/e1/0e/e52332389e057daa2e03be1fbfef25bb4d626b37d12ed42ae6281d0a274c/coverage-7.6.1-cp311-cp311-macosx_11_0_arm64.whl", hash = "sha256:ed37bd3c3b063412f7620464a9ac1314d33100329f39799255fb8d3027da50d3", size = 207244 },
    { url = "https://files.pythonhosted.org/packages/aa/cd/766b45fb6e090f20f8927d9c7cb34237d41c73a939358bc881883fd3a40d/coverage-7.6.1-cp311-cp311-manylinux_2_17_aarch64.manylinux2014_aarch64.whl", hash = "sha256:d85f5e9a5f8b73e2350097c3756ef7e785f55bd71205defa0bfdaf96c31616ff", size = 239279 },
    { url = "https://files.pythonhosted.org/packages/70/6c/a9ccd6fe50ddaf13442a1e2dd519ca805cbe0f1fcd377fba6d8339b98ccb/coverage-7.6.1-cp311-cp311-manylinux_2_5_i686.manylinux1_i686.manylinux_2_17_i686.manylinux2014_i686.whl", hash = "sha256:9bc572be474cafb617672c43fe989d6e48d3c83af02ce8de73fff1c6bb3c198d", size = 236859 },
    { url = "https://files.pythonhosted.org/packages/14/6f/8351b465febb4dbc1ca9929505202db909c5a635c6fdf33e089bbc3d7d85/coverage-7.6.1-cp311-cp311-manylinux_2_5_x86_64.manylinux1_x86_64.manylinux_2_17_x86_64.manylinux2014_x86_64.whl", hash = "sha256:0c0420b573964c760df9e9e86d1a9a622d0d27f417e1a949a8a66dd7bcee7bc6", size = 238549 },
    { url = "https://files.pythonhosted.org/packages/68/3c/289b81fa18ad72138e6d78c4c11a82b5378a312c0e467e2f6b495c260907/coverage-7.6.1-cp311-cp311-musllinux_1_2_aarch64.whl", hash = "sha256:1f4aa8219db826ce6be7099d559f8ec311549bfc4046f7f9fe9b5cea5c581c56", size = 237477 },
    { url = "https://files.pythonhosted.org/packages/ed/1c/aa1efa6459d822bd72c4abc0b9418cf268de3f60eeccd65dc4988553bd8d/coverage-7.6.1-cp311-cp311-musllinux_1_2_i686.whl", hash = "sha256:fc5a77d0c516700ebad189b587de289a20a78324bc54baee03dd486f0855d234", size = 236134 },
    { url = "https://files.pythonhosted.org/packages/fb/c8/521c698f2d2796565fe9c789c2ee1ccdae610b3aa20b9b2ef980cc253640/coverage-7.6.1-cp311-cp311-musllinux_1_2_x86_64.whl", hash = "sha256:b48f312cca9621272ae49008c7f613337c53fadca647d6384cc129d2996d1133", size = 236910 },
    { url = "https://files.pythonhosted.org/packages/7d/30/033e663399ff17dca90d793ee8a2ea2890e7fdf085da58d82468b4220bf7/coverage-7.6.1-cp311-cp311-win32.whl", hash = "sha256:1125ca0e5fd475cbbba3bb67ae20bd2c23a98fac4e32412883f9bcbaa81c314c", size = 209348 },
    { url = "https://files.pythonhosted.org/packages/20/05/0d1ccbb52727ccdadaa3ff37e4d2dc1cd4d47f0c3df9eb58d9ec8508ca88/coverage-7.6.1-cp311-cp311-win_amd64.whl", hash = "sha256:8ae539519c4c040c5ffd0632784e21b2f03fc1340752af711f33e5be83a9d6c6", size = 210230 },
    { url = "https://files.pythonhosted.org/packages/7e/d4/300fc921dff243cd518c7db3a4c614b7e4b2431b0d1145c1e274fd99bd70/coverage-7.6.1-cp312-cp312-macosx_10_9_x86_64.whl", hash = "sha256:95cae0efeb032af8458fc27d191f85d1717b1d4e49f7cb226cf526ff28179778", size = 206983 },
    { url = "https://files.pythonhosted.org/packages/e1/ab/6bf00de5327ecb8db205f9ae596885417a31535eeda6e7b99463108782e1/coverage-7.6.1-cp312-cp312-macosx_11_0_arm64.whl", hash = "sha256:5621a9175cf9d0b0c84c2ef2b12e9f5f5071357c4d2ea6ca1cf01814f45d2391", size = 207221 },
    { url = "https://files.pythonhosted.org/packages/92/8f/2ead05e735022d1a7f3a0a683ac7f737de14850395a826192f0288703472/coverage-7.6.1-cp312-cp312-manylinux_2_17_aarch64.manylinux2014_aarch64.whl", hash = "sha256:260933720fdcd75340e7dbe9060655aff3af1f0c5d20f46b57f262ab6c86a5e8", size = 240342 },
    { url = "https://files.pythonhosted.org/packages/0f/ef/94043e478201ffa85b8ae2d2c79b4081e5a1b73438aafafccf3e9bafb6b5/coverage-7.6.1-cp312-cp312-manylinux_2_5_i686.manylinux1_i686.manylinux_2_17_i686.manylinux2014_i686.whl", hash = "sha256:07e2ca0ad381b91350c0ed49d52699b625aab2b44b65e1b4e02fa9df0e92ad2d", size = 237371 },
    { url = "https://files.pythonhosted.org/packages/1f/0f/c890339dd605f3ebc269543247bdd43b703cce6825b5ed42ff5f2d6122c7/coverage-7.6.1-cp312-cp312-manylinux_2_5_x86_64.manylinux1_x86_64.manylinux_2_17_x86_64.manylinux2014_x86_64.whl", hash = "sha256:c44fee9975f04b33331cb8eb272827111efc8930cfd582e0320613263ca849ca", size = 239455 },
    { url = "https://files.pythonhosted.org/packages/d1/04/7fd7b39ec7372a04efb0f70c70e35857a99b6a9188b5205efb4c77d6a57a/coverage-7.6.1-cp312-cp312-musllinux_1_2_aarch64.whl", hash = "sha256:877abb17e6339d96bf08e7a622d05095e72b71f8afd8a9fefc82cf30ed944163", size = 238924 },
    { url = "https://files.pythonhosted.org/packages/ed/bf/73ce346a9d32a09cf369f14d2a06651329c984e106f5992c89579d25b27e/coverage-7.6.1-cp312-cp312-musllinux_1_2_i686.whl", hash = "sha256:3e0cadcf6733c09154b461f1ca72d5416635e5e4ec4e536192180d34ec160f8a", size = 237252 },
    { url = "https://files.pythonhosted.org/packages/86/74/1dc7a20969725e917b1e07fe71a955eb34bc606b938316bcc799f228374b/coverage-7.6.1-cp312-cp312-musllinux_1_2_x86_64.whl", hash = "sha256:c3c02d12f837d9683e5ab2f3d9844dc57655b92c74e286c262e0fc54213c216d", size = 238897 },
    { url = "https://files.pythonhosted.org/packages/b6/e9/d9cc3deceb361c491b81005c668578b0dfa51eed02cd081620e9a62f24ec/coverage-7.6.1-cp312-cp312-win32.whl", hash = "sha256:e05882b70b87a18d937ca6768ff33cc3f72847cbc4de4491c8e73880766718e5", size = 209606 },
    { url = "https://files.pythonhosted.org/packages/47/c8/5a2e41922ea6740f77d555c4d47544acd7dc3f251fe14199c09c0f5958d3/coverage-7.6.1-cp312-cp312-win_amd64.whl", hash = "sha256:b5d7b556859dd85f3a541db6a4e0167b86e7273e1cdc973e5b175166bb634fdb", size = 210373 },
    { url = "https://files.pythonhosted.org/packages/8c/f9/9aa4dfb751cb01c949c990d136a0f92027fbcc5781c6e921df1cb1563f20/coverage-7.6.1-cp313-cp313-macosx_10_13_x86_64.whl", hash = "sha256:a4acd025ecc06185ba2b801f2de85546e0b8ac787cf9d3b06e7e2a69f925b106", size = 207007 },
    { url = "https://files.pythonhosted.org/packages/b9/67/e1413d5a8591622a46dd04ff80873b04c849268831ed5c304c16433e7e30/coverage-7.6.1-cp313-cp313-macosx_11_0_arm64.whl", hash = "sha256:a6d3adcf24b624a7b778533480e32434a39ad8fa30c315208f6d3e5542aeb6e9", size = 207269 },
    { url = "https://files.pythonhosted.org/packages/14/5b/9dec847b305e44a5634d0fb8498d135ab1d88330482b74065fcec0622224/coverage-7.6.1-cp313-cp313-manylinux_2_17_aarch64.manylinux2014_aarch64.whl", hash = "sha256:d0c212c49b6c10e6951362f7c6df3329f04c2b1c28499563d4035d964ab8e08c", size = 239886 },
    { url = "https://files.pythonhosted.org/packages/7b/b7/35760a67c168e29f454928f51f970342d23cf75a2bb0323e0f07334c85f3/coverage-7.6.1-cp313-cp313-manylinux_2_5_i686.manylinux1_i686.manylinux_2_17_i686.manylinux2014_i686.whl", hash = "sha256:6e81d7a3e58882450ec4186ca59a3f20a5d4440f25b1cff6f0902ad890e6748a", size = 237037 },
    { url = "https://files.pythonhosted.org/packages/f7/95/d2fd31f1d638df806cae59d7daea5abf2b15b5234016a5ebb502c2f3f7ee/coverage-7.6.1-cp313-cp313-manylinux_2_5_x86_64.manylinux1_x86_64.manylinux_2_17_x86_64.manylinux2014_x86_64.whl", hash = "sha256:78b260de9790fd81e69401c2dc8b17da47c8038176a79092a89cb2b7d945d060", size = 239038 },
    { url = "https://files.pythonhosted.org/packages/6e/bd/110689ff5752b67924efd5e2aedf5190cbbe245fc81b8dec1abaffba619d/coverage-7.6.1-cp313-cp313-musllinux_1_2_aarch64.whl", hash = "sha256:a78d169acd38300060b28d600344a803628c3fd585c912cacc9ea8790fe96862", size = 238690 },
    { url = "https://files.pythonhosted.org/packages/d3/a8/08d7b38e6ff8df52331c83130d0ab92d9c9a8b5462f9e99c9f051a4ae206/coverage-7.6.1-cp313-cp313-musllinux_1_2_i686.whl", hash = "sha256:2c09f4ce52cb99dd7505cd0fc8e0e37c77b87f46bc9c1eb03fe3bc9991085388", size = 236765 },
    { url = "https://files.pythonhosted.org/packages/d6/6a/9cf96839d3147d55ae713eb2d877f4d777e7dc5ba2bce227167d0118dfe8/coverage-7.6.1-cp313-cp313-musllinux_1_2_x86_64.whl", hash = "sha256:6878ef48d4227aace338d88c48738a4258213cd7b74fd9a3d4d7582bb1d8a155", size = 238611 },
    { url = "https://files.pythonhosted.org/packages/74/e4/7ff20d6a0b59eeaab40b3140a71e38cf52547ba21dbcf1d79c5a32bba61b/coverage-7.6.1-cp313-cp313-win32.whl", hash = "sha256:44df346d5215a8c0e360307d46ffaabe0f5d3502c8a1cefd700b34baf31d411a", size = 209671 },
    { url = "https://files.pythonhosted.org/packages/35/59/1812f08a85b57c9fdb6d0b383d779e47b6f643bc278ed682859512517e83/coverage-7.6.1-cp313-cp313-win_amd64.whl", hash = "sha256:8284cf8c0dd272a247bc154eb6c95548722dce90d098c17a883ed36e67cdb129", size = 210368 },
    { url = "https://files.pythonhosted.org/packages/9c/15/08913be1c59d7562a3e39fce20661a98c0a3f59d5754312899acc6cb8a2d/coverage-7.6.1-cp313-cp313t-macosx_10_13_x86_64.whl", hash = "sha256:d3296782ca4eab572a1a4eca686d8bfb00226300dcefdf43faa25b5242ab8a3e", size = 207758 },
    { url = "https://files.pythonhosted.org/packages/c4/ae/b5d58dff26cade02ada6ca612a76447acd69dccdbb3a478e9e088eb3d4b9/coverage-7.6.1-cp313-cp313t-macosx_11_0_arm64.whl", hash = "sha256:502753043567491d3ff6d08629270127e0c31d4184c4c8d98f92c26f65019962", size = 208035 },
    { url = "https://files.pythonhosted.org/packages/b8/d7/62095e355ec0613b08dfb19206ce3033a0eedb6f4a67af5ed267a8800642/coverage-7.6.1-cp313-cp313t-manylinux_2_17_aarch64.manylinux2014_aarch64.whl", hash = "sha256:6a89ecca80709d4076b95f89f308544ec8f7b4727e8a547913a35f16717856cb", size = 250839 },
    { url = "https://files.pythonhosted.org/packages/7c/1e/c2967cb7991b112ba3766df0d9c21de46b476d103e32bb401b1b2adf3380/coverage-7.6.1-cp313-cp313t-manylinux_2_5_i686.manylinux1_i686.manylinux_2_17_i686.manylinux2014_i686.whl", hash = "sha256:a318d68e92e80af8b00fa99609796fdbcdfef3629c77c6283566c6f02c6d6704", size = 246569 },
    { url = "https://files.pythonhosted.org/packages/8b/61/a7a6a55dd266007ed3b1df7a3386a0d760d014542d72f7c2c6938483b7bd/coverage-7.6.1-cp313-cp313t-manylinux_2_5_x86_64.manylinux1_x86_64.manylinux_2_17_x86_64.manylinux2014_x86_64.whl", hash = "sha256:13b0a73a0896988f053e4fbb7de6d93388e6dd292b0d87ee51d106f2c11b465b", size = 248927 },
    { url = "https://files.pythonhosted.org/packages/c8/fa/13a6f56d72b429f56ef612eb3bc5ce1b75b7ee12864b3bd12526ab794847/coverage-7.6.1-cp313-cp313t-musllinux_1_2_aarch64.whl", hash = "sha256:4421712dbfc5562150f7554f13dde997a2e932a6b5f352edcce948a815efee6f", size = 248401 },
    { url = "https://files.pythonhosted.org/packages/75/06/0429c652aa0fb761fc60e8c6b291338c9173c6aa0f4e40e1902345b42830/coverage-7.6.1-cp313-cp313t-musllinux_1_2_i686.whl", hash = "sha256:166811d20dfea725e2e4baa71fffd6c968a958577848d2131f39b60043400223", size = 246301 },
    { url = "https://files.pythonhosted.org/packages/52/76/1766bb8b803a88f93c3a2d07e30ffa359467810e5cbc68e375ebe6906efb/coverage-7.6.1-cp313-cp313t-musllinux_1_2_x86_64.whl", hash = "sha256:225667980479a17db1048cb2bf8bfb39b8e5be8f164b8f6628b64f78a72cf9d3", size = 247598 },
    { url = "https://files.pythonhosted.org/packages/66/8b/f54f8db2ae17188be9566e8166ac6df105c1c611e25da755738025708d54/coverage-7.6.1-cp313-cp313t-win32.whl", hash = "sha256:170d444ab405852903b7d04ea9ae9b98f98ab6d7e63e1115e82620807519797f", size = 210307 },
    { url = "https://files.pythonhosted.org/packages/9f/b0/e0dca6da9170aefc07515cce067b97178cefafb512d00a87a1c717d2efd5/coverage-7.6.1-cp313-cp313t-win_amd64.whl", hash = "sha256:b9f222de8cded79c49bf184bdbc06630d4c58eec9459b939b4a690c82ed05657", size = 211453 },
    { url = "https://files.pythonhosted.org/packages/a5/2b/0354ed096bca64dc8e32a7cbcae28b34cb5ad0b1fe2125d6d99583313ac0/coverage-7.6.1-pp38.pp39.pp310-none-any.whl", hash = "sha256:e9a6e0eb86070e8ccaedfbd9d38fec54864f3125ab95419970575b42af7541df", size = 198926 },
]

[package.optional-dependencies]
toml = [
    { name = "tomli", marker = "python_full_version <= '3.11'" },
]

[[package]]
name = "debugpy"
version = "1.8.5"
source = { registry = "https://pypi.org/simple" }
sdist = { url = "https://files.pythonhosted.org/packages/ea/f9/61c325a10ded8dc3ddc3e7cd2ed58c0b15b2ef4bf8b4bf2930ee98ed59ee/debugpy-1.8.5.zip", hash = "sha256:b2112cfeb34b4507399d298fe7023a16656fc553ed5246536060ca7bd0e668d0", size = 4612118 }
wheels = [
    { url = "https://files.pythonhosted.org/packages/f1/36/0b423f94097cc86555f9a2c8717511863b2a680c9b44b5419d8ac1ff7bf2/debugpy-1.8.5-cp310-cp310-macosx_12_0_x86_64.whl", hash = "sha256:7e4d594367d6407a120b76bdaa03886e9eb652c05ba7f87e37418426ad2079f7", size = 1711184 },
    { url = "https://files.pythonhosted.org/packages/57/0c/c2ec581541923a4d36cee4fd2419c1211c986849fc61097f87aa81fc6ad3/debugpy-1.8.5-cp310-cp310-manylinux_2_17_x86_64.manylinux2014_x86_64.whl", hash = "sha256:4413b7a3ede757dc33a273a17d685ea2b0c09dbd312cc03f5534a0fd4d40750a", size = 2997629 },
    { url = "https://files.pythonhosted.org/packages/a8/46/3072c2cd3b20f435968275d316f6aea7ddbb760386324e6578278bc2eb99/debugpy-1.8.5-cp310-cp310-win32.whl", hash = "sha256:dd3811bd63632bb25eda6bd73bea8e0521794cda02be41fa3160eb26fc29e7ed", size = 4764678 },
    { url = "https://files.pythonhosted.org/packages/38/25/e738d6f782beba924c0e10dfde2061152f1ea3608dff0e5a5bfb30c311e9/debugpy-1.8.5-cp310-cp310-win_amd64.whl", hash = "sha256:b78c1250441ce893cb5035dd6f5fc12db968cc07f91cc06996b2087f7cefdd8e", size = 4788002 },
    { url = "https://files.pythonhosted.org/packages/ad/72/fd138a10dda16775607316d60dd440fcd23e7560e9276da53c597b5917e9/debugpy-1.8.5-cp311-cp311-macosx_12_0_universal2.whl", hash = "sha256:606bccba19f7188b6ea9579c8a4f5a5364ecd0bf5a0659c8a5d0e10dcee3032a", size = 1786504 },
    { url = "https://files.pythonhosted.org/packages/e2/0e/d0e6af2d7bbf5ace847e4d3bd41f8f9d4a0764fcd8058f07a1c51618cbf2/debugpy-1.8.5-cp311-cp311-manylinux_2_17_x86_64.manylinux2014_x86_64.whl", hash = "sha256:db9fb642938a7a609a6c865c32ecd0d795d56c1aaa7a7a5722d77855d5e77f2b", size = 2642077 },
    { url = "https://files.pythonhosted.org/packages/f6/55/2a1dc192894ba9b368cdcce15315761a00f2d4cd7de4402179648840e480/debugpy-1.8.5-cp311-cp311-win32.whl", hash = "sha256:4fbb3b39ae1aa3e5ad578f37a48a7a303dad9a3d018d369bc9ec629c1cfa7408", size = 4702081 },
    { url = "https://files.pythonhosted.org/packages/7f/7f/942b23d64f4896e9f8776cf306dfd00feadc950a38d56398610a079b28b1/debugpy-1.8.5-cp311-cp311-win_amd64.whl", hash = "sha256:345d6a0206e81eb68b1493ce2fbffd57c3088e2ce4b46592077a943d2b968ca3", size = 4715571 },
    { url = "https://files.pythonhosted.org/packages/9a/82/7d9e1f75fb23c876ab379008c7cf484a1cfa5ed47ccaac8ba37c75e6814e/debugpy-1.8.5-cp312-cp312-macosx_12_0_universal2.whl", hash = "sha256:5b5c770977c8ec6c40c60d6f58cacc7f7fe5a45960363d6974ddb9b62dbee156", size = 1436398 },
    { url = "https://files.pythonhosted.org/packages/fd/b6/ee71d5e73712daf8307a9e85f5e39301abc8b66d13acd04dfff1702e672e/debugpy-1.8.5-cp312-cp312-manylinux_2_5_x86_64.manylinux1_x86_64.manylinux_2_17_x86_64.manylinux2014_x86_64.whl", hash = "sha256:c0a65b00b7cdd2ee0c2cf4c7335fef31e15f1b7056c7fdbce9e90193e1a8c8cb", size = 1437465 },
    { url = "https://files.pythonhosted.org/packages/6c/d8/8e32bf1f2e0142f7e8a2c354338b493e87f2c44e77e233b3a140fb5efa03/debugpy-1.8.5-cp312-cp312-win32.whl", hash = "sha256:c9f7c15ea1da18d2fcc2709e9f3d6de98b69a5b0fff1807fb80bc55f906691f7", size = 4581313 },
    { url = "https://files.pythonhosted.org/packages/f7/be/2fbaffecb063de228b2b3b6a1750b0b745e5dc645eddd52be8b329933c0b/debugpy-1.8.5-cp312-cp312-win_amd64.whl", hash = "sha256:28ced650c974aaf179231668a293ecd5c63c0a671ae6d56b8795ecc5d2f48d3c", size = 4581209 },
    { url = "https://files.pythonhosted.org/packages/02/49/b595c34d7bc690e8d225a6641618a5c111c7e13db5d9e2b756c15ce8f8c6/debugpy-1.8.5-py2.py3-none-any.whl", hash = "sha256:55919dce65b471eff25901acf82d328bbd5b833526b6c1364bd5133754777a44", size = 4824118 },
]

[[package]]
name = "decli"
version = "0.6.2"
source = { registry = "https://pypi.org/simple" }
sdist = { url = "https://files.pythonhosted.org/packages/3d/a0/a4658f93ecb589f479037b164dc13c68d108b50bf6594e54c820749f97ac/decli-0.6.2.tar.gz", hash = "sha256:36f71eb55fd0093895efb4f416ec32b7f6e00147dda448e3365cf73ceab42d6f", size = 7424 }
wheels = [
    { url = "https://files.pythonhosted.org/packages/bf/70/3ea48dc9e958d7d66c44c9944809181f1ca79aaef25703c023b5092d34ff/decli-0.6.2-py3-none-any.whl", hash = "sha256:2fc84106ce9a8f523ed501ca543bdb7e416c064917c12a59ebdc7f311a97b7ed", size = 7854 },
]

[[package]]
name = "decorator"
version = "5.1.1"
source = { registry = "https://pypi.org/simple" }
sdist = { url = "https://files.pythonhosted.org/packages/66/0c/8d907af351aa16b42caae42f9d6aa37b900c67308052d10fdce809f8d952/decorator-5.1.1.tar.gz", hash = "sha256:637996211036b6385ef91435e4fae22989472f9d571faba8927ba8253acbc330", size = 35016 }
wheels = [
    { url = "https://files.pythonhosted.org/packages/d5/50/83c593b07763e1161326b3b8c6686f0f4b0f24d5526546bee538c89837d6/decorator-5.1.1-py3-none-any.whl", hash = "sha256:b8c3f85900b9dc423225913c5aace94729fe1fa9763b38939a95226f02d37186", size = 9073 },
]

[[package]]
name = "exceptiongroup"
version = "1.2.2"
source = { registry = "https://pypi.org/simple" }
sdist = { url = "https://files.pythonhosted.org/packages/09/35/2495c4ac46b980e4ca1f6ad6db102322ef3ad2410b79fdde159a4b0f3b92/exceptiongroup-1.2.2.tar.gz", hash = "sha256:47c2edf7c6738fafb49fd34290706d1a1a2f4d1c6df275526b62cbb4aa5393cc", size = 28883 }
wheels = [
    { url = "https://files.pythonhosted.org/packages/02/cc/b7e31358aac6ed1ef2bb790a9746ac2c69bcb3c8588b41616914eb106eaf/exceptiongroup-1.2.2-py3-none-any.whl", hash = "sha256:3111b9d131c238bec2f8f516e123e14ba243563fb135d3fe885990585aa7795b", size = 16453 },
]

[[package]]
name = "execnet"
version = "2.1.1"
source = { registry = "https://pypi.org/simple" }
sdist = { url = "https://files.pythonhosted.org/packages/bb/ff/b4c0dc78fbe20c3e59c0c7334de0c27eb4001a2b2017999af398bf730817/execnet-2.1.1.tar.gz", hash = "sha256:5189b52c6121c24feae288166ab41b32549c7e2348652736540b9e6e7d4e72e3", size = 166524 }
wheels = [
    { url = "https://files.pythonhosted.org/packages/43/09/2aea36ff60d16dd8879bdb2f5b3ee0ba8d08cbbdcdfe870e695ce3784385/execnet-2.1.1-py3-none-any.whl", hash = "sha256:26dee51f1b80cebd6d0ca8e74dd8745419761d3bef34163928cbebbdc4749fdc", size = 40612 },
]

[[package]]
name = "executing"
version = "2.0.1"
source = { registry = "https://pypi.org/simple" }
sdist = { url = "https://files.pythonhosted.org/packages/08/41/85d2d28466fca93737592b7f3cc456d1cfd6bcd401beceeba17e8e792b50/executing-2.0.1.tar.gz", hash = "sha256:35afe2ce3affba8ee97f2d69927fa823b08b472b7b994e36a52a964b93d16147", size = 836501 }
wheels = [
    { url = "https://files.pythonhosted.org/packages/80/03/6ea8b1b2a5ab40a7a60dc464d3daa7aa546e0a74d74a9f8ff551ea7905db/executing-2.0.1-py2.py3-none-any.whl", hash = "sha256:eac49ca94516ccc753f9fb5ce82603156e590b27525a8bc32cce8ae302eb61bc", size = 24922 },
]

[[package]]
name = "ieeh-power-system-data-model"
version = "2.3.2"
source = { editable = "." }
dependencies = [
    { name = "loguru" },
    { name = "pydantic" },
]

[package.dev-dependencies]
dev = [
    { name = "commitizen" },
    { name = "ipykernel" },
    { name = "mypy" },
    { name = "pytest" },
    { name = "pytest-cov" },
    { name = "pytest-xdist" },
    { name = "ruff" },
    { name = "typenames" },
]

[package.metadata]
requires-dist = [
    { name = "loguru", specifier = ">=0.7.3" },
    { name = "pydantic", specifier = ">=2.10.6" },
]

[package.metadata.requires-dev]
dev = [
    { name = "commitizen", specifier = ">=3.28.0" },
    { name = "ipykernel", specifier = ">=6.29.5" },
    { name = "mypy", specifier = ">=1.15.0" },
    { name = "pytest", specifier = ">=8.3.1" },
    { name = "pytest-cov", specifier = ">=5.0.0" },
    { name = "pytest-xdist", specifier = ">=3.6.1" },
<<<<<<< HEAD
    { name = "ruff", specifier = ">=0.5.5" },
    { name = "typenames", specifier = "==1.3.0" },
=======
    { name = "ruff", specifier = ">=0.9.4" },
>>>>>>> 5db9d927
]

[[package]]
name = "iniconfig"
version = "2.0.0"
source = { registry = "https://pypi.org/simple" }
sdist = { url = "https://files.pythonhosted.org/packages/d7/4b/cbd8e699e64a6f16ca3a8220661b5f83792b3017d0f79807cb8708d33913/iniconfig-2.0.0.tar.gz", hash = "sha256:2d91e135bf72d31a410b17c16da610a82cb55f6b0477d1a902134b24a455b8b3", size = 4646 }
wheels = [
    { url = "https://files.pythonhosted.org/packages/ef/a6/62565a6e1cf69e10f5727360368e451d4b7f58beeac6173dc9db836a5b46/iniconfig-2.0.0-py3-none-any.whl", hash = "sha256:b6a85871a79d2e3b22d2d1b94ac2824226a63c6b741c88f7ae975f18b6778374", size = 5892 },
]

[[package]]
name = "ipykernel"
version = "6.29.5"
source = { registry = "https://pypi.org/simple" }
dependencies = [
    { name = "appnope", marker = "sys_platform == 'darwin'" },
    { name = "comm" },
    { name = "debugpy" },
    { name = "ipython" },
    { name = "jupyter-client" },
    { name = "jupyter-core" },
    { name = "matplotlib-inline" },
    { name = "nest-asyncio" },
    { name = "packaging" },
    { name = "psutil" },
    { name = "pyzmq" },
    { name = "tornado" },
    { name = "traitlets" },
]
sdist = { url = "https://files.pythonhosted.org/packages/e9/5c/67594cb0c7055dc50814b21731c22a601101ea3b1b50a9a1b090e11f5d0f/ipykernel-6.29.5.tar.gz", hash = "sha256:f093a22c4a40f8828f8e330a9c297cb93dcab13bd9678ded6de8e5cf81c56215", size = 163367 }
wheels = [
    { url = "https://files.pythonhosted.org/packages/94/5c/368ae6c01c7628438358e6d337c19b05425727fbb221d2a3c4303c372f42/ipykernel-6.29.5-py3-none-any.whl", hash = "sha256:afdb66ba5aa354b09b91379bac28ae4afebbb30e8b39510c9690afb7a10421b5", size = 117173 },
]

[[package]]
name = "ipython"
version = "8.18.0"
source = { registry = "https://pypi.org/simple" }
dependencies = [
    { name = "colorama", marker = "sys_platform == 'win32'" },
    { name = "decorator" },
    { name = "exceptiongroup", marker = "python_full_version < '3.11'" },
    { name = "jedi" },
    { name = "matplotlib-inline" },
    { name = "pexpect", marker = "sys_platform != 'win32'" },
    { name = "prompt-toolkit" },
    { name = "pygments" },
    { name = "stack-data" },
    { name = "traitlets" },
]
sdist = { url = "https://files.pythonhosted.org/packages/9b/af/e1ff4d5499165e330413e0fb9811ca937c332d20900eae641cd590c0ab71/ipython-8.18.0.tar.gz", hash = "sha256:4feb61210160f75e229ce932dbf8b719bff37af123c0b985fd038b14233daa16", size = 5486388 }
wheels = [
    { url = "https://files.pythonhosted.org/packages/7a/57/ef12725f8af19920db1d8f2eaee44ebbaee6d9fdcf853be5db76bfdb9ce6/ipython-8.18.0-py3-none-any.whl", hash = "sha256:d538a7a98ad9b7e018926447a5f35856113a85d08fd68a165d7871ab5175f6e0", size = 808166 },
]

[[package]]
name = "jedi"
version = "0.19.1"
source = { registry = "https://pypi.org/simple" }
dependencies = [
    { name = "parso" },
]
sdist = { url = "https://files.pythonhosted.org/packages/d6/99/99b493cec4bf43176b678de30f81ed003fd6a647a301b9c927280c600f0a/jedi-0.19.1.tar.gz", hash = "sha256:cf0496f3651bc65d7174ac1b7d043eff454892c708a87d1b683e57b569927ffd", size = 1227821 }
wheels = [
    { url = "https://files.pythonhosted.org/packages/20/9f/bc63f0f0737ad7a60800bfd472a4836661adae21f9c2535f3957b1e54ceb/jedi-0.19.1-py2.py3-none-any.whl", hash = "sha256:e983c654fe5c02867aef4cdfce5a2fbb4a50adc0af145f70504238f18ef5e7e0", size = 1569361 },
]

[[package]]
name = "jinja2"
version = "3.1.4"
source = { registry = "https://pypi.org/simple" }
dependencies = [
    { name = "markupsafe" },
]
sdist = { url = "https://files.pythonhosted.org/packages/ed/55/39036716d19cab0747a5020fc7e907f362fbf48c984b14e62127f7e68e5d/jinja2-3.1.4.tar.gz", hash = "sha256:4a3aee7acbbe7303aede8e9648d13b8bf88a429282aa6122a993f0ac800cb369", size = 240245 }
wheels = [
    { url = "https://files.pythonhosted.org/packages/31/80/3a54838c3fb461f6fec263ebf3a3a41771bd05190238de3486aae8540c36/jinja2-3.1.4-py3-none-any.whl", hash = "sha256:bc5dd2abb727a5319567b7a813e6a2e7318c39f4f487cfe6c89c6f9c7d25197d", size = 133271 },
]

[[package]]
name = "jupyter-client"
version = "8.6.2"
source = { registry = "https://pypi.org/simple" }
dependencies = [
    { name = "jupyter-core" },
    { name = "python-dateutil" },
    { name = "pyzmq" },
    { name = "tornado" },
    { name = "traitlets" },
]
sdist = { url = "https://files.pythonhosted.org/packages/ff/61/3cd51dea7878691919adc34ff6ad180f13bfe25fb8c7662a9ee6dc64e643/jupyter_client-8.6.2.tar.gz", hash = "sha256:2bda14d55ee5ba58552a8c53ae43d215ad9868853489213f37da060ced54d8df", size = 341102 }
wheels = [
    { url = "https://files.pythonhosted.org/packages/cf/d3/c4bb02580bc0db807edb9a29b2d0c56031be1ef0d804336deb2699a470f6/jupyter_client-8.6.2-py3-none-any.whl", hash = "sha256:50cbc5c66fd1b8f65ecb66bc490ab73217993632809b6e505687de18e9dea39f", size = 105901 },
]

[[package]]
name = "jupyter-core"
version = "5.7.2"
source = { registry = "https://pypi.org/simple" }
dependencies = [
    { name = "platformdirs" },
    { name = "pywin32", marker = "platform_python_implementation != 'PyPy' and sys_platform == 'win32'" },
    { name = "traitlets" },
]
sdist = { url = "https://files.pythonhosted.org/packages/00/11/b56381fa6c3f4cc5d2cf54a7dbf98ad9aa0b339ef7a601d6053538b079a7/jupyter_core-5.7.2.tar.gz", hash = "sha256:aa5f8d32bbf6b431ac830496da7392035d6f61b4f54872f15c4bd2a9c3f536d9", size = 87629 }
wheels = [
    { url = "https://files.pythonhosted.org/packages/c9/fb/108ecd1fe961941959ad0ee4e12ee7b8b1477247f30b1fdfd83ceaf017f0/jupyter_core-5.7.2-py3-none-any.whl", hash = "sha256:4f7315d2f6b4bcf2e3e7cb6e46772eba760ae459cd1f59d29eb57b0a01bd7409", size = 28965 },
]

[[package]]
name = "loguru"
version = "0.7.3"
source = { registry = "https://pypi.org/simple" }
dependencies = [
    { name = "colorama", marker = "sys_platform == 'win32'" },
    { name = "win32-setctime", marker = "sys_platform == 'win32'" },
]
sdist = { url = "https://files.pythonhosted.org/packages/3a/05/a1dae3dffd1116099471c643b8924f5aa6524411dc6c63fdae648c4f1aca/loguru-0.7.3.tar.gz", hash = "sha256:19480589e77d47b8d85b2c827ad95d49bf31b0dcde16593892eb51dd18706eb6", size = 63559 }
wheels = [
    { url = "https://files.pythonhosted.org/packages/0c/29/0348de65b8cc732daa3e33e67806420b2ae89bdce2b04af740289c5c6c8c/loguru-0.7.3-py3-none-any.whl", hash = "sha256:31a33c10c8e1e10422bfd431aeb5d351c7cf7fa671e3c4df004162264b28220c", size = 61595 },
]

[[package]]
name = "markupsafe"
version = "2.1.5"
source = { registry = "https://pypi.org/simple" }
sdist = { url = "https://files.pythonhosted.org/packages/87/5b/aae44c6655f3801e81aa3eef09dbbf012431987ba564d7231722f68df02d/MarkupSafe-2.1.5.tar.gz", hash = "sha256:d283d37a890ba4c1ae73ffadf8046435c76e7bc2247bbb63c00bd1a709c6544b", size = 19384 }
wheels = [
    { url = "https://files.pythonhosted.org/packages/e4/54/ad5eb37bf9d51800010a74e4665425831a9db4e7c4e0fde4352e391e808e/MarkupSafe-2.1.5-cp310-cp310-macosx_10_9_universal2.whl", hash = "sha256:a17a92de5231666cfbe003f0e4b9b3a7ae3afb1ec2845aadc2bacc93ff85febc", size = 18206 },
    { url = "https://files.pythonhosted.org/packages/6a/4a/a4d49415e600bacae038c67f9fecc1d5433b9d3c71a4de6f33537b89654c/MarkupSafe-2.1.5-cp310-cp310-macosx_10_9_x86_64.whl", hash = "sha256:72b6be590cc35924b02c78ef34b467da4ba07e4e0f0454a2c5907f473fc50ce5", size = 14079 },
    { url = "https://files.pythonhosted.org/packages/0a/7b/85681ae3c33c385b10ac0f8dd025c30af83c78cec1c37a6aa3b55e67f5ec/MarkupSafe-2.1.5-cp310-cp310-manylinux_2_17_aarch64.manylinux2014_aarch64.whl", hash = "sha256:e61659ba32cf2cf1481e575d0462554625196a1f2fc06a1c777d3f48e8865d46", size = 26620 },
    { url = "https://files.pythonhosted.org/packages/7c/52/2b1b570f6b8b803cef5ac28fdf78c0da318916c7d2fe9402a84d591b394c/MarkupSafe-2.1.5-cp310-cp310-manylinux_2_17_x86_64.manylinux2014_x86_64.whl", hash = "sha256:2174c595a0d73a3080ca3257b40096db99799265e1c27cc5a610743acd86d62f", size = 25818 },
    { url = "https://files.pythonhosted.org/packages/29/fe/a36ba8c7ca55621620b2d7c585313efd10729e63ef81e4e61f52330da781/MarkupSafe-2.1.5-cp310-cp310-manylinux_2_5_i686.manylinux1_i686.manylinux_2_17_i686.manylinux2014_i686.whl", hash = "sha256:ae2ad8ae6ebee9d2d94b17fb62763125f3f374c25618198f40cbb8b525411900", size = 25493 },
    { url = "https://files.pythonhosted.org/packages/60/ae/9c60231cdfda003434e8bd27282b1f4e197ad5a710c14bee8bea8a9ca4f0/MarkupSafe-2.1.5-cp310-cp310-musllinux_1_1_aarch64.whl", hash = "sha256:075202fa5b72c86ad32dc7d0b56024ebdbcf2048c0ba09f1cde31bfdd57bcfff", size = 30630 },
    { url = "https://files.pythonhosted.org/packages/65/dc/1510be4d179869f5dafe071aecb3f1f41b45d37c02329dfba01ff59e5ac5/MarkupSafe-2.1.5-cp310-cp310-musllinux_1_1_i686.whl", hash = "sha256:598e3276b64aff0e7b3451b72e94fa3c238d452e7ddcd893c3ab324717456bad", size = 29745 },
    { url = "https://files.pythonhosted.org/packages/30/39/8d845dd7d0b0613d86e0ef89549bfb5f61ed781f59af45fc96496e897f3a/MarkupSafe-2.1.5-cp310-cp310-musllinux_1_1_x86_64.whl", hash = "sha256:fce659a462a1be54d2ffcacea5e3ba2d74daa74f30f5f143fe0c58636e355fdd", size = 30021 },
    { url = "https://files.pythonhosted.org/packages/c7/5c/356a6f62e4f3c5fbf2602b4771376af22a3b16efa74eb8716fb4e328e01e/MarkupSafe-2.1.5-cp310-cp310-win32.whl", hash = "sha256:d9fad5155d72433c921b782e58892377c44bd6252b5af2f67f16b194987338a4", size = 16659 },
    { url = "https://files.pythonhosted.org/packages/69/48/acbf292615c65f0604a0c6fc402ce6d8c991276e16c80c46a8f758fbd30c/MarkupSafe-2.1.5-cp310-cp310-win_amd64.whl", hash = "sha256:bf50cd79a75d181c9181df03572cdce0fbb75cc353bc350712073108cba98de5", size = 17213 },
    { url = "https://files.pythonhosted.org/packages/11/e7/291e55127bb2ae67c64d66cef01432b5933859dfb7d6949daa721b89d0b3/MarkupSafe-2.1.5-cp311-cp311-macosx_10_9_universal2.whl", hash = "sha256:629ddd2ca402ae6dbedfceeba9c46d5f7b2a61d9749597d4307f943ef198fc1f", size = 18219 },
    { url = "https://files.pythonhosted.org/packages/6b/cb/aed7a284c00dfa7c0682d14df85ad4955a350a21d2e3b06d8240497359bf/MarkupSafe-2.1.5-cp311-cp311-macosx_10_9_x86_64.whl", hash = "sha256:5b7b716f97b52c5a14bffdf688f971b2d5ef4029127f1ad7a513973cfd818df2", size = 14098 },
    { url = "https://files.pythonhosted.org/packages/1c/cf/35fe557e53709e93feb65575c93927942087e9b97213eabc3fe9d5b25a55/MarkupSafe-2.1.5-cp311-cp311-manylinux_2_17_aarch64.manylinux2014_aarch64.whl", hash = "sha256:6ec585f69cec0aa07d945b20805be741395e28ac1627333b1c5b0105962ffced", size = 29014 },
    { url = "https://files.pythonhosted.org/packages/97/18/c30da5e7a0e7f4603abfc6780574131221d9148f323752c2755d48abad30/MarkupSafe-2.1.5-cp311-cp311-manylinux_2_17_x86_64.manylinux2014_x86_64.whl", hash = "sha256:b91c037585eba9095565a3556f611e3cbfaa42ca1e865f7b8015fe5c7336d5a5", size = 28220 },
    { url = "https://files.pythonhosted.org/packages/0c/40/2e73e7d532d030b1e41180807a80d564eda53babaf04d65e15c1cf897e40/MarkupSafe-2.1.5-cp311-cp311-manylinux_2_5_i686.manylinux1_i686.manylinux_2_17_i686.manylinux2014_i686.whl", hash = "sha256:7502934a33b54030eaf1194c21c692a534196063db72176b0c4028e140f8f32c", size = 27756 },
    { url = "https://files.pythonhosted.org/packages/18/46/5dca760547e8c59c5311b332f70605d24c99d1303dd9a6e1fc3ed0d73561/MarkupSafe-2.1.5-cp311-cp311-musllinux_1_1_aarch64.whl", hash = "sha256:0e397ac966fdf721b2c528cf028494e86172b4feba51d65f81ffd65c63798f3f", size = 33988 },
    { url = "https://files.pythonhosted.org/packages/6d/c5/27febe918ac36397919cd4a67d5579cbbfa8da027fa1238af6285bb368ea/MarkupSafe-2.1.5-cp311-cp311-musllinux_1_1_i686.whl", hash = "sha256:c061bb86a71b42465156a3ee7bd58c8c2ceacdbeb95d05a99893e08b8467359a", size = 32718 },
    { url = "https://files.pythonhosted.org/packages/f8/81/56e567126a2c2bc2684d6391332e357589a96a76cb9f8e5052d85cb0ead8/MarkupSafe-2.1.5-cp311-cp311-musllinux_1_1_x86_64.whl", hash = "sha256:3a57fdd7ce31c7ff06cdfbf31dafa96cc533c21e443d57f5b1ecc6cdc668ec7f", size = 33317 },
    { url = "https://files.pythonhosted.org/packages/00/0b/23f4b2470accb53285c613a3ab9ec19dc944eaf53592cb6d9e2af8aa24cc/MarkupSafe-2.1.5-cp311-cp311-win32.whl", hash = "sha256:397081c1a0bfb5124355710fe79478cdbeb39626492b15d399526ae53422b906", size = 16670 },
    { url = "https://files.pythonhosted.org/packages/b7/a2/c78a06a9ec6d04b3445a949615c4c7ed86a0b2eb68e44e7541b9d57067cc/MarkupSafe-2.1.5-cp311-cp311-win_amd64.whl", hash = "sha256:2b7c57a4dfc4f16f7142221afe5ba4e093e09e728ca65c51f5620c9aaeb9a617", size = 17224 },
    { url = "https://files.pythonhosted.org/packages/53/bd/583bf3e4c8d6a321938c13f49d44024dbe5ed63e0a7ba127e454a66da974/MarkupSafe-2.1.5-cp312-cp312-macosx_10_9_universal2.whl", hash = "sha256:8dec4936e9c3100156f8a2dc89c4b88d5c435175ff03413b443469c7c8c5f4d1", size = 18215 },
    { url = "https://files.pythonhosted.org/packages/48/d6/e7cd795fc710292c3af3a06d80868ce4b02bfbbf370b7cee11d282815a2a/MarkupSafe-2.1.5-cp312-cp312-macosx_10_9_x86_64.whl", hash = "sha256:3c6b973f22eb18a789b1460b4b91bf04ae3f0c4234a0a6aa6b0a92f6f7b951d4", size = 14069 },
    { url = "https://files.pythonhosted.org/packages/51/b5/5d8ec796e2a08fc814a2c7d2584b55f889a55cf17dd1a90f2beb70744e5c/MarkupSafe-2.1.5-cp312-cp312-manylinux_2_17_aarch64.manylinux2014_aarch64.whl", hash = "sha256:ac07bad82163452a6884fe8fa0963fb98c2346ba78d779ec06bd7a6262132aee", size = 29452 },
    { url = "https://files.pythonhosted.org/packages/0a/0d/2454f072fae3b5a137c119abf15465d1771319dfe9e4acbb31722a0fff91/MarkupSafe-2.1.5-cp312-cp312-manylinux_2_17_x86_64.manylinux2014_x86_64.whl", hash = "sha256:f5dfb42c4604dddc8e4305050aa6deb084540643ed5804d7455b5df8fe16f5e5", size = 28462 },
    { url = "https://files.pythonhosted.org/packages/2d/75/fd6cb2e68780f72d47e6671840ca517bda5ef663d30ada7616b0462ad1e3/MarkupSafe-2.1.5-cp312-cp312-manylinux_2_5_i686.manylinux1_i686.manylinux_2_17_i686.manylinux2014_i686.whl", hash = "sha256:ea3d8a3d18833cf4304cd2fc9cbb1efe188ca9b5efef2bdac7adc20594a0e46b", size = 27869 },
    { url = "https://files.pythonhosted.org/packages/b0/81/147c477391c2750e8fc7705829f7351cf1cd3be64406edcf900dc633feb2/MarkupSafe-2.1.5-cp312-cp312-musllinux_1_1_aarch64.whl", hash = "sha256:d050b3361367a06d752db6ead6e7edeb0009be66bc3bae0ee9d97fb326badc2a", size = 33906 },
    { url = "https://files.pythonhosted.org/packages/8b/ff/9a52b71839d7a256b563e85d11050e307121000dcebc97df120176b3ad93/MarkupSafe-2.1.5-cp312-cp312-musllinux_1_1_i686.whl", hash = "sha256:bec0a414d016ac1a18862a519e54b2fd0fc8bbfd6890376898a6c0891dd82e9f", size = 32296 },
    { url = "https://files.pythonhosted.org/packages/88/07/2dc76aa51b481eb96a4c3198894f38b480490e834479611a4053fbf08623/MarkupSafe-2.1.5-cp312-cp312-musllinux_1_1_x86_64.whl", hash = "sha256:58c98fee265677f63a4385256a6d7683ab1832f3ddd1e66fe948d5880c21a169", size = 33038 },
    { url = "https://files.pythonhosted.org/packages/96/0c/620c1fb3661858c0e37eb3cbffd8c6f732a67cd97296f725789679801b31/MarkupSafe-2.1.5-cp312-cp312-win32.whl", hash = "sha256:8590b4ae07a35970728874632fed7bd57b26b0102df2d2b233b6d9d82f6c62ad", size = 16572 },
    { url = "https://files.pythonhosted.org/packages/3f/14/c3554d512d5f9100a95e737502f4a2323a1959f6d0d01e0d0997b35f7b10/MarkupSafe-2.1.5-cp312-cp312-win_amd64.whl", hash = "sha256:823b65d8706e32ad2df51ed89496147a42a2a6e01c13cfb6ffb8b1e92bc910bb", size = 17127 },
]

[[package]]
name = "matplotlib-inline"
version = "0.1.7"
source = { registry = "https://pypi.org/simple" }
dependencies = [
    { name = "traitlets" },
]
sdist = { url = "https://files.pythonhosted.org/packages/99/5b/a36a337438a14116b16480db471ad061c36c3694df7c2084a0da7ba538b7/matplotlib_inline-0.1.7.tar.gz", hash = "sha256:8423b23ec666be3d16e16b60bdd8ac4e86e840ebd1dd11a30b9f117f2fa0ab90", size = 8159 }
wheels = [
    { url = "https://files.pythonhosted.org/packages/8f/8e/9ad090d3553c280a8060fbf6e24dc1c0c29704ee7d1c372f0c174aa59285/matplotlib_inline-0.1.7-py3-none-any.whl", hash = "sha256:df192d39a4ff8f21b1895d72e6a13f5fcc5099f00fa84384e0ea28c2cc0653ca", size = 9899 },
]

[[package]]
name = "mypy"
version = "1.15.0"
source = { registry = "https://pypi.org/simple" }
dependencies = [
    { name = "mypy-extensions" },
    { name = "tomli", marker = "python_full_version < '3.11'" },
    { name = "typing-extensions" },
]
sdist = { url = "https://files.pythonhosted.org/packages/ce/43/d5e49a86afa64bd3839ea0d5b9c7103487007d728e1293f52525d6d5486a/mypy-1.15.0.tar.gz", hash = "sha256:404534629d51d3efea5c800ee7c42b72a6554d6c400e6a79eafe15d11341fd43", size = 3239717 }
wheels = [
    { url = "https://files.pythonhosted.org/packages/68/f8/65a7ce8d0e09b6329ad0c8d40330d100ea343bd4dd04c4f8ae26462d0a17/mypy-1.15.0-cp310-cp310-macosx_10_9_x86_64.whl", hash = "sha256:979e4e1a006511dacf628e36fadfecbcc0160a8af6ca7dad2f5025529e082c13", size = 10738433 },
    { url = "https://files.pythonhosted.org/packages/b4/95/9c0ecb8eacfe048583706249439ff52105b3f552ea9c4024166c03224270/mypy-1.15.0-cp310-cp310-macosx_11_0_arm64.whl", hash = "sha256:c4bb0e1bd29f7d34efcccd71cf733580191e9a264a2202b0239da95984c5b559", size = 9861472 },
    { url = "https://files.pythonhosted.org/packages/84/09/9ec95e982e282e20c0d5407bc65031dfd0f0f8ecc66b69538296e06fcbee/mypy-1.15.0-cp310-cp310-manylinux_2_17_aarch64.manylinux2014_aarch64.manylinux_2_28_aarch64.whl", hash = "sha256:be68172e9fd9ad8fb876c6389f16d1c1b5f100ffa779f77b1fb2176fcc9ab95b", size = 11611424 },
    { url = "https://files.pythonhosted.org/packages/78/13/f7d14e55865036a1e6a0a69580c240f43bc1f37407fe9235c0d4ef25ffb0/mypy-1.15.0-cp310-cp310-manylinux_2_17_x86_64.manylinux2014_x86_64.manylinux_2_28_x86_64.whl", hash = "sha256:c7be1e46525adfa0d97681432ee9fcd61a3964c2446795714699a998d193f1a3", size = 12365450 },
    { url = "https://files.pythonhosted.org/packages/48/e1/301a73852d40c241e915ac6d7bcd7fedd47d519246db2d7b86b9d7e7a0cb/mypy-1.15.0-cp310-cp310-musllinux_1_2_x86_64.whl", hash = "sha256:2e2c2e6d3593f6451b18588848e66260ff62ccca522dd231cd4dd59b0160668b", size = 12551765 },
    { url = "https://files.pythonhosted.org/packages/77/ba/c37bc323ae5fe7f3f15a28e06ab012cd0b7552886118943e90b15af31195/mypy-1.15.0-cp310-cp310-win_amd64.whl", hash = "sha256:6983aae8b2f653e098edb77f893f7b6aca69f6cffb19b2cc7443f23cce5f4828", size = 9274701 },
    { url = "https://files.pythonhosted.org/packages/03/bc/f6339726c627bd7ca1ce0fa56c9ae2d0144604a319e0e339bdadafbbb599/mypy-1.15.0-cp311-cp311-macosx_10_9_x86_64.whl", hash = "sha256:2922d42e16d6de288022e5ca321cd0618b238cfc5570e0263e5ba0a77dbef56f", size = 10662338 },
    { url = "https://files.pythonhosted.org/packages/e2/90/8dcf506ca1a09b0d17555cc00cd69aee402c203911410136cd716559efe7/mypy-1.15.0-cp311-cp311-macosx_11_0_arm64.whl", hash = "sha256:2ee2d57e01a7c35de00f4634ba1bbf015185b219e4dc5909e281016df43f5ee5", size = 9787540 },
    { url = "https://files.pythonhosted.org/packages/05/05/a10f9479681e5da09ef2f9426f650d7b550d4bafbef683b69aad1ba87457/mypy-1.15.0-cp311-cp311-manylinux_2_17_aarch64.manylinux2014_aarch64.manylinux_2_28_aarch64.whl", hash = "sha256:973500e0774b85d9689715feeffcc980193086551110fd678ebe1f4342fb7c5e", size = 11538051 },
    { url = "https://files.pythonhosted.org/packages/e9/9a/1f7d18b30edd57441a6411fcbc0c6869448d1a4bacbaee60656ac0fc29c8/mypy-1.15.0-cp311-cp311-manylinux_2_17_x86_64.manylinux2014_x86_64.manylinux_2_28_x86_64.whl", hash = "sha256:5a95fb17c13e29d2d5195869262f8125dfdb5c134dc8d9a9d0aecf7525b10c2c", size = 12286751 },
    { url = "https://files.pythonhosted.org/packages/72/af/19ff499b6f1dafcaf56f9881f7a965ac2f474f69f6f618b5175b044299f5/mypy-1.15.0-cp311-cp311-musllinux_1_2_x86_64.whl", hash = "sha256:1905f494bfd7d85a23a88c5d97840888a7bd516545fc5aaedff0267e0bb54e2f", size = 12421783 },
    { url = "https://files.pythonhosted.org/packages/96/39/11b57431a1f686c1aed54bf794870efe0f6aeca11aca281a0bd87a5ad42c/mypy-1.15.0-cp311-cp311-win_amd64.whl", hash = "sha256:c9817fa23833ff189db061e6d2eff49b2f3b6ed9856b4a0a73046e41932d744f", size = 9265618 },
    { url = "https://files.pythonhosted.org/packages/98/3a/03c74331c5eb8bd025734e04c9840532226775c47a2c39b56a0c8d4f128d/mypy-1.15.0-cp312-cp312-macosx_10_13_x86_64.whl", hash = "sha256:aea39e0583d05124836ea645f412e88a5c7d0fd77a6d694b60d9b6b2d9f184fd", size = 10793981 },
    { url = "https://files.pythonhosted.org/packages/f0/1a/41759b18f2cfd568848a37c89030aeb03534411eef981df621d8fad08a1d/mypy-1.15.0-cp312-cp312-macosx_11_0_arm64.whl", hash = "sha256:2f2147ab812b75e5b5499b01ade1f4a81489a147c01585cda36019102538615f", size = 9749175 },
    { url = "https://files.pythonhosted.org/packages/12/7e/873481abf1ef112c582db832740f4c11b2bfa510e829d6da29b0ab8c3f9c/mypy-1.15.0-cp312-cp312-manylinux_2_17_aarch64.manylinux2014_aarch64.manylinux_2_28_aarch64.whl", hash = "sha256:ce436f4c6d218a070048ed6a44c0bbb10cd2cc5e272b29e7845f6a2f57ee4464", size = 11455675 },
    { url = "https://files.pythonhosted.org/packages/b3/d0/92ae4cde706923a2d3f2d6c39629134063ff64b9dedca9c1388363da072d/mypy-1.15.0-cp312-cp312-manylinux_2_17_x86_64.manylinux2014_x86_64.manylinux_2_28_x86_64.whl", hash = "sha256:8023ff13985661b50a5928fc7a5ca15f3d1affb41e5f0a9952cb68ef090b31ee", size = 12410020 },
    { url = "https://files.pythonhosted.org/packages/46/8b/df49974b337cce35f828ba6fda228152d6db45fed4c86ba56ffe442434fd/mypy-1.15.0-cp312-cp312-musllinux_1_2_x86_64.whl", hash = "sha256:1124a18bc11a6a62887e3e137f37f53fbae476dc36c185d549d4f837a2a6a14e", size = 12498582 },
    { url = "https://files.pythonhosted.org/packages/13/50/da5203fcf6c53044a0b699939f31075c45ae8a4cadf538a9069b165c1050/mypy-1.15.0-cp312-cp312-win_amd64.whl", hash = "sha256:171a9ca9a40cd1843abeca0e405bc1940cd9b305eaeea2dda769ba096932bb22", size = 9366614 },
    { url = "https://files.pythonhosted.org/packages/6a/9b/fd2e05d6ffff24d912f150b87db9e364fa8282045c875654ce7e32fffa66/mypy-1.15.0-cp313-cp313-macosx_10_13_x86_64.whl", hash = "sha256:93faf3fdb04768d44bf28693293f3904bbb555d076b781ad2530214ee53e3445", size = 10788592 },
    { url = "https://files.pythonhosted.org/packages/74/37/b246d711c28a03ead1fd906bbc7106659aed7c089d55fe40dd58db812628/mypy-1.15.0-cp313-cp313-macosx_11_0_arm64.whl", hash = "sha256:811aeccadfb730024c5d3e326b2fbe9249bb7413553f15499a4050f7c30e801d", size = 9753611 },
    { url = "https://files.pythonhosted.org/packages/a6/ac/395808a92e10cfdac8003c3de9a2ab6dc7cde6c0d2a4df3df1b815ffd067/mypy-1.15.0-cp313-cp313-manylinux_2_17_aarch64.manylinux2014_aarch64.manylinux_2_28_aarch64.whl", hash = "sha256:98b7b9b9aedb65fe628c62a6dc57f6d5088ef2dfca37903a7d9ee374d03acca5", size = 11438443 },
    { url = "https://files.pythonhosted.org/packages/d2/8b/801aa06445d2de3895f59e476f38f3f8d610ef5d6908245f07d002676cbf/mypy-1.15.0-cp313-cp313-manylinux_2_17_x86_64.manylinux2014_x86_64.manylinux_2_28_x86_64.whl", hash = "sha256:c43a7682e24b4f576d93072216bf56eeff70d9140241f9edec0c104d0c515036", size = 12402541 },
    { url = "https://files.pythonhosted.org/packages/c7/67/5a4268782eb77344cc613a4cf23540928e41f018a9a1ec4c6882baf20ab8/mypy-1.15.0-cp313-cp313-musllinux_1_2_x86_64.whl", hash = "sha256:baefc32840a9f00babd83251560e0ae1573e2f9d1b067719479bfb0e987c6357", size = 12494348 },
    { url = "https://files.pythonhosted.org/packages/83/3e/57bb447f7bbbfaabf1712d96f9df142624a386d98fb026a761532526057e/mypy-1.15.0-cp313-cp313-win_amd64.whl", hash = "sha256:b9378e2c00146c44793c98b8d5a61039a048e31f429fb0eb546d93f4b000bedf", size = 9373648 },
    { url = "https://files.pythonhosted.org/packages/09/4e/a7d65c7322c510de2c409ff3828b03354a7c43f5a8ed458a7a131b41c7b9/mypy-1.15.0-py3-none-any.whl", hash = "sha256:5469affef548bd1895d86d3bf10ce2b44e33d86923c29e4d675b3e323437ea3e", size = 2221777 },
]

[[package]]
name = "mypy-extensions"
version = "1.0.0"
source = { registry = "https://pypi.org/simple" }
sdist = { url = "https://files.pythonhosted.org/packages/98/a4/1ab47638b92648243faf97a5aeb6ea83059cc3624972ab6b8d2316078d3f/mypy_extensions-1.0.0.tar.gz", hash = "sha256:75dbf8955dc00442a438fc4d0666508a9a97b6bd41aa2f0ffe9d2f2725af0782", size = 4433 }
wheels = [
    { url = "https://files.pythonhosted.org/packages/2a/e2/5d3f6ada4297caebe1a2add3b126fe800c96f56dbe5d1988a2cbe0b267aa/mypy_extensions-1.0.0-py3-none-any.whl", hash = "sha256:4392f6c0eb8a5668a69e23d168ffa70f0be9ccfd32b5cc2d26a34ae5b844552d", size = 4695 },
]

[[package]]
name = "nest-asyncio"
version = "1.6.0"
source = { registry = "https://pypi.org/simple" }
sdist = { url = "https://files.pythonhosted.org/packages/83/f8/51569ac65d696c8ecbee95938f89d4abf00f47d58d48f6fbabfe8f0baefe/nest_asyncio-1.6.0.tar.gz", hash = "sha256:6f172d5449aca15afd6c646851f4e31e02c598d553a667e38cafa997cfec55fe", size = 7418 }
wheels = [
    { url = "https://files.pythonhosted.org/packages/a0/c4/c2971a3ba4c6103a3d10c4b0f24f461ddc027f0f09763220cf35ca1401b3/nest_asyncio-1.6.0-py3-none-any.whl", hash = "sha256:87af6efd6b5e897c81050477ef65c62e2b2f35d51703cae01aff2905b1852e1c", size = 5195 },
]

[[package]]
name = "packaging"
version = "24.1"
source = { registry = "https://pypi.org/simple" }
sdist = { url = "https://files.pythonhosted.org/packages/51/65/50db4dda066951078f0a96cf12f4b9ada6e4b811516bf0262c0f4f7064d4/packaging-24.1.tar.gz", hash = "sha256:026ed72c8ed3fcce5bf8950572258698927fd1dbda10a5e981cdf0ac37f4f002", size = 148788 }
wheels = [
    { url = "https://files.pythonhosted.org/packages/08/aa/cc0199a5f0ad350994d660967a8efb233fe0416e4639146c089643407ce6/packaging-24.1-py3-none-any.whl", hash = "sha256:5b8f2217dbdbd2f7f384c41c628544e6d52f2d0f53c6d0c3ea61aa5d1d7ff124", size = 53985 },
]

[[package]]
name = "parso"
version = "0.8.4"
source = { registry = "https://pypi.org/simple" }
sdist = { url = "https://files.pythonhosted.org/packages/66/94/68e2e17afaa9169cf6412ab0f28623903be73d1b32e208d9e8e541bb086d/parso-0.8.4.tar.gz", hash = "sha256:eb3a7b58240fb99099a345571deecc0f9540ea5f4dd2fe14c2a99d6b281ab92d", size = 400609 }
wheels = [
    { url = "https://files.pythonhosted.org/packages/c6/ac/dac4a63f978e4dcb3c6d3a78c4d8e0192a113d288502a1216950c41b1027/parso-0.8.4-py2.py3-none-any.whl", hash = "sha256:a418670a20291dacd2dddc80c377c5c3791378ee1e8d12bffc35420643d43f18", size = 103650 },
]

[[package]]
name = "pexpect"
version = "4.9.0"
source = { registry = "https://pypi.org/simple" }
dependencies = [
    { name = "ptyprocess" },
]
sdist = { url = "https://files.pythonhosted.org/packages/42/92/cc564bf6381ff43ce1f4d06852fc19a2f11d180f23dc32d9588bee2f149d/pexpect-4.9.0.tar.gz", hash = "sha256:ee7d41123f3c9911050ea2c2dac107568dc43b2d3b0c7557a33212c398ead30f", size = 166450 }
wheels = [
    { url = "https://files.pythonhosted.org/packages/9e/c3/059298687310d527a58bb01f3b1965787ee3b40dce76752eda8b44e9a2c5/pexpect-4.9.0-py2.py3-none-any.whl", hash = "sha256:7236d1e080e4936be2dc3e326cec0af72acf9212a7e1d060210e70a47e253523", size = 63772 },
]

[[package]]
name = "platformdirs"
version = "4.2.2"
source = { registry = "https://pypi.org/simple" }
sdist = { url = "https://files.pythonhosted.org/packages/f5/52/0763d1d976d5c262df53ddda8d8d4719eedf9594d046f117c25a27261a19/platformdirs-4.2.2.tar.gz", hash = "sha256:38b7b51f512eed9e84a22788b4bce1de17c0adb134d6becb09836e37d8654cd3", size = 20916 }
wheels = [
    { url = "https://files.pythonhosted.org/packages/68/13/2aa1f0e1364feb2c9ef45302f387ac0bd81484e9c9a4c5688a322fbdfd08/platformdirs-4.2.2-py3-none-any.whl", hash = "sha256:2d7a1657e36a80ea911db832a8a6ece5ee53d8de21edd5cc5879af6530b1bfee", size = 18146 },
]

[[package]]
name = "pluggy"
version = "1.5.0"
source = { registry = "https://pypi.org/simple" }
sdist = { url = "https://files.pythonhosted.org/packages/96/2d/02d4312c973c6050a18b314a5ad0b3210edb65a906f868e31c111dede4a6/pluggy-1.5.0.tar.gz", hash = "sha256:2cffa88e94fdc978c4c574f15f9e59b7f4201d439195c3715ca9e2486f1d0cf1", size = 67955 }
wheels = [
    { url = "https://files.pythonhosted.org/packages/88/5f/e351af9a41f866ac3f1fac4ca0613908d9a41741cfcf2228f4ad853b697d/pluggy-1.5.0-py3-none-any.whl", hash = "sha256:44e1ad92c8ca002de6377e165f3e0f1be63266ab4d554740532335b9d75ea669", size = 20556 },
]

[[package]]
name = "prompt-toolkit"
version = "3.0.36"
source = { registry = "https://pypi.org/simple" }
dependencies = [
    { name = "wcwidth" },
]
sdist = { url = "https://files.pythonhosted.org/packages/fb/93/180be2342f89f16543ec4eb3f25083b5b84eba5378f68efff05409fb39a9/prompt_toolkit-3.0.36.tar.gz", hash = "sha256:3e163f254bef5a03b146397d7c1963bd3e2812f0964bb9a24e6ec761fd28db63", size = 423863 }
wheels = [
    { url = "https://files.pythonhosted.org/packages/eb/37/791f1a6edd13c61cac85282368aa68cb0f3f164440fdf60032f2cc6ca34e/prompt_toolkit-3.0.36-py3-none-any.whl", hash = "sha256:aa64ad242a462c5ff0363a7b9cfe696c20d55d9fc60c11fd8e632d064804d305", size = 386414 },
]

[[package]]
name = "psutil"
version = "6.0.0"
source = { registry = "https://pypi.org/simple" }
sdist = { url = "https://files.pythonhosted.org/packages/18/c7/8c6872f7372eb6a6b2e4708b88419fb46b857f7a2e1892966b851cc79fc9/psutil-6.0.0.tar.gz", hash = "sha256:8faae4f310b6d969fa26ca0545338b21f73c6b15db7c4a8d934a5482faa818f2", size = 508067 }
wheels = [
    { url = "https://files.pythonhosted.org/packages/0b/37/f8da2fbd29690b3557cca414c1949f92162981920699cd62095a984983bf/psutil-6.0.0-cp36-abi3-macosx_10_9_x86_64.whl", hash = "sha256:c588a7e9b1173b6e866756dde596fd4cad94f9399daf99ad8c3258b3cb2b47a0", size = 250961 },
    { url = "https://files.pythonhosted.org/packages/35/56/72f86175e81c656a01c4401cd3b1c923f891b31fbcebe98985894176d7c9/psutil-6.0.0-cp36-abi3-manylinux_2_12_i686.manylinux2010_i686.manylinux_2_17_i686.manylinux2014_i686.whl", hash = "sha256:6ed2440ada7ef7d0d608f20ad89a04ec47d2d3ab7190896cd62ca5fc4fe08bf0", size = 287478 },
    { url = "https://files.pythonhosted.org/packages/19/74/f59e7e0d392bc1070e9a70e2f9190d652487ac115bb16e2eff6b22ad1d24/psutil-6.0.0-cp36-abi3-manylinux_2_12_x86_64.manylinux2010_x86_64.manylinux_2_17_x86_64.manylinux2014_x86_64.whl", hash = "sha256:5fd9a97c8e94059b0ef54a7d4baf13b405011176c3b6ff257c247cae0d560ecd", size = 290455 },
    { url = "https://files.pythonhosted.org/packages/cd/5f/60038e277ff0a9cc8f0c9ea3d0c5eb6ee1d2470ea3f9389d776432888e47/psutil-6.0.0-cp36-abi3-manylinux_2_17_aarch64.manylinux2014_aarch64.whl", hash = "sha256:e2e8d0054fc88153ca0544f5c4d554d42e33df2e009c4ff42284ac9ebdef4132", size = 292046 },
    { url = "https://files.pythonhosted.org/packages/8b/20/2ff69ad9c35c3df1858ac4e094f20bd2374d33c8643cf41da8fd7cdcb78b/psutil-6.0.0-cp37-abi3-win32.whl", hash = "sha256:a495580d6bae27291324fe60cea0b5a7c23fa36a7cd35035a16d93bdcf076b9d", size = 253560 },
    { url = "https://files.pythonhosted.org/packages/73/44/561092313ae925f3acfaace6f9ddc4f6a9c748704317bad9c8c8f8a36a79/psutil-6.0.0-cp37-abi3-win_amd64.whl", hash = "sha256:33ea5e1c975250a720b3a6609c490db40dae5d83a4eb315170c4fe0d8b1f34b3", size = 257399 },
    { url = "https://files.pythonhosted.org/packages/7c/06/63872a64c312a24fb9b4af123ee7007a306617da63ff13bcc1432386ead7/psutil-6.0.0-cp38-abi3-macosx_11_0_arm64.whl", hash = "sha256:ffe7fc9b6b36beadc8c322f84e1caff51e8703b88eee1da46d1e3a6ae11b4fd0", size = 251988 },
]

[[package]]
name = "ptyprocess"
version = "0.7.0"
source = { registry = "https://pypi.org/simple" }
sdist = { url = "https://files.pythonhosted.org/packages/20/e5/16ff212c1e452235a90aeb09066144d0c5a6a8c0834397e03f5224495c4e/ptyprocess-0.7.0.tar.gz", hash = "sha256:5c5d0a3b48ceee0b48485e0c26037c0acd7d29765ca3fbb5cb3831d347423220", size = 70762 }
wheels = [
    { url = "https://files.pythonhosted.org/packages/22/a6/858897256d0deac81a172289110f31629fc4cee19b6f01283303e18c8db3/ptyprocess-0.7.0-py2.py3-none-any.whl", hash = "sha256:4b41f3967fce3af57cc7e94b888626c18bf37a083e3651ca8feeb66d492fef35", size = 13993 },
]

[[package]]
name = "pure-eval"
version = "0.2.3"
source = { registry = "https://pypi.org/simple" }
sdist = { url = "https://files.pythonhosted.org/packages/cd/05/0a34433a064256a578f1783a10da6df098ceaa4a57bbeaa96a6c0352786b/pure_eval-0.2.3.tar.gz", hash = "sha256:5f4e983f40564c576c7c8635ae88db5956bb2229d7e9237d03b3c0b0190eaf42", size = 19752 }
wheels = [
    { url = "https://files.pythonhosted.org/packages/8e/37/efad0257dc6e593a18957422533ff0f87ede7c9c6ea010a2177d738fb82f/pure_eval-0.2.3-py3-none-any.whl", hash = "sha256:1db8e35b67b3d218d818ae653e27f06c3aa420901fa7b081ca98cbedc874e0d0", size = 11842 },
]

[[package]]
name = "pycparser"
version = "2.22"
source = { registry = "https://pypi.org/simple" }
sdist = { url = "https://files.pythonhosted.org/packages/1d/b2/31537cf4b1ca988837256c910a668b553fceb8f069bedc4b1c826024b52c/pycparser-2.22.tar.gz", hash = "sha256:491c8be9c040f5390f5bf44a5b07752bd07f56edf992381b05c701439eec10f6", size = 172736 }
wheels = [
    { url = "https://files.pythonhosted.org/packages/13/a3/a812df4e2dd5696d1f351d58b8fe16a405b234ad2886a0dab9183fb78109/pycparser-2.22-py3-none-any.whl", hash = "sha256:c3702b6d3dd8c7abc1afa565d7e63d53a1d0bd86cdc24edd75470f4de499cfcc", size = 117552 },
]

[[package]]
name = "pydantic"
version = "2.10.6"
source = { registry = "https://pypi.org/simple" }
dependencies = [
    { name = "annotated-types" },
    { name = "pydantic-core" },
    { name = "typing-extensions" },
]
sdist = { url = "https://files.pythonhosted.org/packages/b7/ae/d5220c5c52b158b1de7ca89fc5edb72f304a70a4c540c84c8844bf4008de/pydantic-2.10.6.tar.gz", hash = "sha256:ca5daa827cce33de7a42be142548b0096bf05a7e7b365aebfa5f8eeec7128236", size = 761681 }
wheels = [
    { url = "https://files.pythonhosted.org/packages/f4/3c/8cc1cc84deffa6e25d2d0c688ebb80635dfdbf1dbea3e30c541c8cf4d860/pydantic-2.10.6-py3-none-any.whl", hash = "sha256:427d664bf0b8a2b34ff5dd0f5a18df00591adcee7198fbd71981054cef37b584", size = 431696 },
]

[[package]]
name = "pydantic-core"
version = "2.27.2"
source = { registry = "https://pypi.org/simple" }
dependencies = [
    { name = "typing-extensions" },
]
sdist = { url = "https://files.pythonhosted.org/packages/fc/01/f3e5ac5e7c25833db5eb555f7b7ab24cd6f8c322d3a3ad2d67a952dc0abc/pydantic_core-2.27.2.tar.gz", hash = "sha256:eb026e5a4c1fee05726072337ff51d1efb6f59090b7da90d30ea58625b1ffb39", size = 413443 }
wheels = [
    { url = "https://files.pythonhosted.org/packages/3a/bc/fed5f74b5d802cf9a03e83f60f18864e90e3aed7223adaca5ffb7a8d8d64/pydantic_core-2.27.2-cp310-cp310-macosx_10_12_x86_64.whl", hash = "sha256:2d367ca20b2f14095a8f4fa1210f5a7b78b8a20009ecced6b12818f455b1e9fa", size = 1895938 },
    { url = "https://files.pythonhosted.org/packages/71/2a/185aff24ce844e39abb8dd680f4e959f0006944f4a8a0ea372d9f9ae2e53/pydantic_core-2.27.2-cp310-cp310-macosx_11_0_arm64.whl", hash = "sha256:491a2b73db93fab69731eaee494f320faa4e093dbed776be1a829c2eb222c34c", size = 1815684 },
    { url = "https://files.pythonhosted.org/packages/c3/43/fafabd3d94d159d4f1ed62e383e264f146a17dd4d48453319fd782e7979e/pydantic_core-2.27.2-cp310-cp310-manylinux_2_17_aarch64.manylinux2014_aarch64.whl", hash = "sha256:7969e133a6f183be60e9f6f56bfae753585680f3b7307a8e555a948d443cc05a", size = 1829169 },
    { url = "https://files.pythonhosted.org/packages/a2/d1/f2dfe1a2a637ce6800b799aa086d079998959f6f1215eb4497966efd2274/pydantic_core-2.27.2-cp310-cp310-manylinux_2_17_armv7l.manylinux2014_armv7l.whl", hash = "sha256:3de9961f2a346257caf0aa508a4da705467f53778e9ef6fe744c038119737ef5", size = 1867227 },
    { url = "https://files.pythonhosted.org/packages/7d/39/e06fcbcc1c785daa3160ccf6c1c38fea31f5754b756e34b65f74e99780b5/pydantic_core-2.27.2-cp310-cp310-manylinux_2_17_ppc64le.manylinux2014_ppc64le.whl", hash = "sha256:e2bb4d3e5873c37bb3dd58714d4cd0b0e6238cebc4177ac8fe878f8b3aa8e74c", size = 2037695 },
    { url = "https://files.pythonhosted.org/packages/7a/67/61291ee98e07f0650eb756d44998214231f50751ba7e13f4f325d95249ab/pydantic_core-2.27.2-cp310-cp310-manylinux_2_17_s390x.manylinux2014_s390x.whl", hash = "sha256:280d219beebb0752699480fe8f1dc61ab6615c2046d76b7ab7ee38858de0a4e7", size = 2741662 },
    { url = "https://files.pythonhosted.org/packages/32/90/3b15e31b88ca39e9e626630b4c4a1f5a0dfd09076366f4219429e6786076/pydantic_core-2.27.2-cp310-cp310-manylinux_2_17_x86_64.manylinux2014_x86_64.whl", hash = "sha256:47956ae78b6422cbd46f772f1746799cbb862de838fd8d1fbd34a82e05b0983a", size = 1993370 },
    { url = "https://files.pythonhosted.org/packages/ff/83/c06d333ee3a67e2e13e07794995c1535565132940715931c1c43bfc85b11/pydantic_core-2.27.2-cp310-cp310-manylinux_2_5_i686.manylinux1_i686.whl", hash = "sha256:14d4a5c49d2f009d62a2a7140d3064f686d17a5d1a268bc641954ba181880236", size = 1996813 },
    { url = "https://files.pythonhosted.org/packages/7c/f7/89be1c8deb6e22618a74f0ca0d933fdcb8baa254753b26b25ad3acff8f74/pydantic_core-2.27.2-cp310-cp310-musllinux_1_1_aarch64.whl", hash = "sha256:337b443af21d488716f8d0b6164de833e788aa6bd7e3a39c005febc1284f4962", size = 2005287 },
    { url = "https://files.pythonhosted.org/packages/b7/7d/8eb3e23206c00ef7feee17b83a4ffa0a623eb1a9d382e56e4aa46fd15ff2/pydantic_core-2.27.2-cp310-cp310-musllinux_1_1_armv7l.whl", hash = "sha256:03d0f86ea3184a12f41a2d23f7ccb79cdb5a18e06993f8a45baa8dfec746f0e9", size = 2128414 },
    { url = "https://files.pythonhosted.org/packages/4e/99/fe80f3ff8dd71a3ea15763878d464476e6cb0a2db95ff1c5c554133b6b83/pydantic_core-2.27.2-cp310-cp310-musllinux_1_1_x86_64.whl", hash = "sha256:7041c36f5680c6e0f08d922aed302e98b3745d97fe1589db0a3eebf6624523af", size = 2155301 },
    { url = "https://files.pythonhosted.org/packages/2b/a3/e50460b9a5789ca1451b70d4f52546fa9e2b420ba3bfa6100105c0559238/pydantic_core-2.27.2-cp310-cp310-win32.whl", hash = "sha256:50a68f3e3819077be2c98110c1f9dcb3817e93f267ba80a2c05bb4f8799e2ff4", size = 1816685 },
    { url = "https://files.pythonhosted.org/packages/57/4c/a8838731cb0f2c2a39d3535376466de6049034d7b239c0202a64aaa05533/pydantic_core-2.27.2-cp310-cp310-win_amd64.whl", hash = "sha256:e0fd26b16394ead34a424eecf8a31a1f5137094cabe84a1bcb10fa6ba39d3d31", size = 1982876 },
    { url = "https://files.pythonhosted.org/packages/c2/89/f3450af9d09d44eea1f2c369f49e8f181d742f28220f88cc4dfaae91ea6e/pydantic_core-2.27.2-cp311-cp311-macosx_10_12_x86_64.whl", hash = "sha256:8e10c99ef58cfdf2a66fc15d66b16c4a04f62bca39db589ae8cba08bc55331bc", size = 1893421 },
    { url = "https://files.pythonhosted.org/packages/9e/e3/71fe85af2021f3f386da42d291412e5baf6ce7716bd7101ea49c810eda90/pydantic_core-2.27.2-cp311-cp311-macosx_11_0_arm64.whl", hash = "sha256:26f32e0adf166a84d0cb63be85c562ca8a6fa8de28e5f0d92250c6b7e9e2aff7", size = 1814998 },
    { url = "https://files.pythonhosted.org/packages/a6/3c/724039e0d848fd69dbf5806894e26479577316c6f0f112bacaf67aa889ac/pydantic_core-2.27.2-cp311-cp311-manylinux_2_17_aarch64.manylinux2014_aarch64.whl", hash = "sha256:8c19d1ea0673cd13cc2f872f6c9ab42acc4e4f492a7ca9d3795ce2b112dd7e15", size = 1826167 },
    { url = "https://files.pythonhosted.org/packages/2b/5b/1b29e8c1fb5f3199a9a57c1452004ff39f494bbe9bdbe9a81e18172e40d3/pydantic_core-2.27.2-cp311-cp311-manylinux_2_17_armv7l.manylinux2014_armv7l.whl", hash = "sha256:5e68c4446fe0810e959cdff46ab0a41ce2f2c86d227d96dc3847af0ba7def306", size = 1865071 },
    { url = "https://files.pythonhosted.org/packages/89/6c/3985203863d76bb7d7266e36970d7e3b6385148c18a68cc8915fd8c84d57/pydantic_core-2.27.2-cp311-cp311-manylinux_2_17_ppc64le.manylinux2014_ppc64le.whl", hash = "sha256:d9640b0059ff4f14d1f37321b94061c6db164fbe49b334b31643e0528d100d99", size = 2036244 },
    { url = "https://files.pythonhosted.org/packages/0e/41/f15316858a246b5d723f7d7f599f79e37493b2e84bfc789e58d88c209f8a/pydantic_core-2.27.2-cp311-cp311-manylinux_2_17_s390x.manylinux2014_s390x.whl", hash = "sha256:40d02e7d45c9f8af700f3452f329ead92da4c5f4317ca9b896de7ce7199ea459", size = 2737470 },
    { url = "https://files.pythonhosted.org/packages/a8/7c/b860618c25678bbd6d1d99dbdfdf0510ccb50790099b963ff78a124b754f/pydantic_core-2.27.2-cp311-cp311-manylinux_2_17_x86_64.manylinux2014_x86_64.whl", hash = "sha256:1c1fd185014191700554795c99b347d64f2bb637966c4cfc16998a0ca700d048", size = 1992291 },
    { url = "https://files.pythonhosted.org/packages/bf/73/42c3742a391eccbeab39f15213ecda3104ae8682ba3c0c28069fbcb8c10d/pydantic_core-2.27.2-cp311-cp311-manylinux_2_5_i686.manylinux1_i686.whl", hash = "sha256:d81d2068e1c1228a565af076598f9e7451712700b673de8f502f0334f281387d", size = 1994613 },
    { url = "https://files.pythonhosted.org/packages/94/7a/941e89096d1175d56f59340f3a8ebaf20762fef222c298ea96d36a6328c5/pydantic_core-2.27.2-cp311-cp311-musllinux_1_1_aarch64.whl", hash = "sha256:1a4207639fb02ec2dbb76227d7c751a20b1a6b4bc52850568e52260cae64ca3b", size = 2002355 },
    { url = "https://files.pythonhosted.org/packages/6e/95/2359937a73d49e336a5a19848713555605d4d8d6940c3ec6c6c0ca4dcf25/pydantic_core-2.27.2-cp311-cp311-musllinux_1_1_armv7l.whl", hash = "sha256:3de3ce3c9ddc8bbd88f6e0e304dea0e66d843ec9de1b0042b0911c1663ffd474", size = 2126661 },
    { url = "https://files.pythonhosted.org/packages/2b/4c/ca02b7bdb6012a1adef21a50625b14f43ed4d11f1fc237f9d7490aa5078c/pydantic_core-2.27.2-cp311-cp311-musllinux_1_1_x86_64.whl", hash = "sha256:30c5f68ded0c36466acede341551106821043e9afaad516adfb6e8fa80a4e6a6", size = 2153261 },
    { url = "https://files.pythonhosted.org/packages/72/9d/a241db83f973049a1092a079272ffe2e3e82e98561ef6214ab53fe53b1c7/pydantic_core-2.27.2-cp311-cp311-win32.whl", hash = "sha256:c70c26d2c99f78b125a3459f8afe1aed4d9687c24fd677c6a4436bc042e50d6c", size = 1812361 },
    { url = "https://files.pythonhosted.org/packages/e8/ef/013f07248041b74abd48a385e2110aa3a9bbfef0fbd97d4e6d07d2f5b89a/pydantic_core-2.27.2-cp311-cp311-win_amd64.whl", hash = "sha256:08e125dbdc505fa69ca7d9c499639ab6407cfa909214d500897d02afb816e7cc", size = 1982484 },
    { url = "https://files.pythonhosted.org/packages/10/1c/16b3a3e3398fd29dca77cea0a1d998d6bde3902fa2706985191e2313cc76/pydantic_core-2.27.2-cp311-cp311-win_arm64.whl", hash = "sha256:26f0d68d4b235a2bae0c3fc585c585b4ecc51382db0e3ba402a22cbc440915e4", size = 1867102 },
    { url = "https://files.pythonhosted.org/packages/d6/74/51c8a5482ca447871c93e142d9d4a92ead74de6c8dc5e66733e22c9bba89/pydantic_core-2.27.2-cp312-cp312-macosx_10_12_x86_64.whl", hash = "sha256:9e0c8cfefa0ef83b4da9588448b6d8d2a2bf1a53c3f1ae5fca39eb3061e2f0b0", size = 1893127 },
    { url = "https://files.pythonhosted.org/packages/d3/f3/c97e80721735868313c58b89d2de85fa80fe8dfeeed84dc51598b92a135e/pydantic_core-2.27.2-cp312-cp312-macosx_11_0_arm64.whl", hash = "sha256:83097677b8e3bd7eaa6775720ec8e0405f1575015a463285a92bfdfe254529ef", size = 1811340 },
    { url = "https://files.pythonhosted.org/packages/9e/91/840ec1375e686dbae1bd80a9e46c26a1e0083e1186abc610efa3d9a36180/pydantic_core-2.27.2-cp312-cp312-manylinux_2_17_aarch64.manylinux2014_aarch64.whl", hash = "sha256:172fce187655fece0c90d90a678424b013f8fbb0ca8b036ac266749c09438cb7", size = 1822900 },
    { url = "https://files.pythonhosted.org/packages/f6/31/4240bc96025035500c18adc149aa6ffdf1a0062a4b525c932065ceb4d868/pydantic_core-2.27.2-cp312-cp312-manylinux_2_17_armv7l.manylinux2014_armv7l.whl", hash = "sha256:519f29f5213271eeeeb3093f662ba2fd512b91c5f188f3bb7b27bc5973816934", size = 1869177 },
    { url = "https://files.pythonhosted.org/packages/fa/20/02fbaadb7808be578317015c462655c317a77a7c8f0ef274bc016a784c54/pydantic_core-2.27.2-cp312-cp312-manylinux_2_17_ppc64le.manylinux2014_ppc64le.whl", hash = "sha256:05e3a55d124407fffba0dd6b0c0cd056d10e983ceb4e5dbd10dda135c31071d6", size = 2038046 },
    { url = "https://files.pythonhosted.org/packages/06/86/7f306b904e6c9eccf0668248b3f272090e49c275bc488a7b88b0823444a4/pydantic_core-2.27.2-cp312-cp312-manylinux_2_17_s390x.manylinux2014_s390x.whl", hash = "sha256:9c3ed807c7b91de05e63930188f19e921d1fe90de6b4f5cd43ee7fcc3525cb8c", size = 2685386 },
    { url = "https://files.pythonhosted.org/packages/8d/f0/49129b27c43396581a635d8710dae54a791b17dfc50c70164866bbf865e3/pydantic_core-2.27.2-cp312-cp312-manylinux_2_17_x86_64.manylinux2014_x86_64.whl", hash = "sha256:6fb4aadc0b9a0c063206846d603b92030eb6f03069151a625667f982887153e2", size = 1997060 },
    { url = "https://files.pythonhosted.org/packages/0d/0f/943b4af7cd416c477fd40b187036c4f89b416a33d3cc0ab7b82708a667aa/pydantic_core-2.27.2-cp312-cp312-manylinux_2_5_i686.manylinux1_i686.whl", hash = "sha256:28ccb213807e037460326424ceb8b5245acb88f32f3d2777427476e1b32c48c4", size = 2004870 },
    { url = "https://files.pythonhosted.org/packages/35/40/aea70b5b1a63911c53a4c8117c0a828d6790483f858041f47bab0b779f44/pydantic_core-2.27.2-cp312-cp312-musllinux_1_1_aarch64.whl", hash = "sha256:de3cd1899e2c279b140adde9357c4495ed9d47131b4a4eaff9052f23398076b3", size = 1999822 },
    { url = "https://files.pythonhosted.org/packages/f2/b3/807b94fd337d58effc5498fd1a7a4d9d59af4133e83e32ae39a96fddec9d/pydantic_core-2.27.2-cp312-cp312-musllinux_1_1_armv7l.whl", hash = "sha256:220f892729375e2d736b97d0e51466252ad84c51857d4d15f5e9692f9ef12be4", size = 2130364 },
    { url = "https://files.pythonhosted.org/packages/fc/df/791c827cd4ee6efd59248dca9369fb35e80a9484462c33c6649a8d02b565/pydantic_core-2.27.2-cp312-cp312-musllinux_1_1_x86_64.whl", hash = "sha256:a0fcd29cd6b4e74fe8ddd2c90330fd8edf2e30cb52acda47f06dd615ae72da57", size = 2158303 },
    { url = "https://files.pythonhosted.org/packages/9b/67/4e197c300976af185b7cef4c02203e175fb127e414125916bf1128b639a9/pydantic_core-2.27.2-cp312-cp312-win32.whl", hash = "sha256:1e2cb691ed9834cd6a8be61228471d0a503731abfb42f82458ff27be7b2186fc", size = 1834064 },
    { url = "https://files.pythonhosted.org/packages/1f/ea/cd7209a889163b8dcca139fe32b9687dd05249161a3edda62860430457a5/pydantic_core-2.27.2-cp312-cp312-win_amd64.whl", hash = "sha256:cc3f1a99a4f4f9dd1de4fe0312c114e740b5ddead65bb4102884b384c15d8bc9", size = 1989046 },
    { url = "https://files.pythonhosted.org/packages/bc/49/c54baab2f4658c26ac633d798dab66b4c3a9bbf47cff5284e9c182f4137a/pydantic_core-2.27.2-cp312-cp312-win_arm64.whl", hash = "sha256:3911ac9284cd8a1792d3cb26a2da18f3ca26c6908cc434a18f730dc0db7bfa3b", size = 1885092 },
    { url = "https://files.pythonhosted.org/packages/41/b1/9bc383f48f8002f99104e3acff6cba1231b29ef76cfa45d1506a5cad1f84/pydantic_core-2.27.2-cp313-cp313-macosx_10_12_x86_64.whl", hash = "sha256:7d14bd329640e63852364c306f4d23eb744e0f8193148d4044dd3dacdaacbd8b", size = 1892709 },
    { url = "https://files.pythonhosted.org/packages/10/6c/e62b8657b834f3eb2961b49ec8e301eb99946245e70bf42c8817350cbefc/pydantic_core-2.27.2-cp313-cp313-macosx_11_0_arm64.whl", hash = "sha256:82f91663004eb8ed30ff478d77c4d1179b3563df6cdb15c0817cd1cdaf34d154", size = 1811273 },
    { url = "https://files.pythonhosted.org/packages/ba/15/52cfe49c8c986e081b863b102d6b859d9defc63446b642ccbbb3742bf371/pydantic_core-2.27.2-cp313-cp313-manylinux_2_17_aarch64.manylinux2014_aarch64.whl", hash = "sha256:71b24c7d61131bb83df10cc7e687433609963a944ccf45190cfc21e0887b08c9", size = 1823027 },
    { url = "https://files.pythonhosted.org/packages/b1/1c/b6f402cfc18ec0024120602bdbcebc7bdd5b856528c013bd4d13865ca473/pydantic_core-2.27.2-cp313-cp313-manylinux_2_17_armv7l.manylinux2014_armv7l.whl", hash = "sha256:fa8e459d4954f608fa26116118bb67f56b93b209c39b008277ace29937453dc9", size = 1868888 },
    { url = "https://files.pythonhosted.org/packages/bd/7b/8cb75b66ac37bc2975a3b7de99f3c6f355fcc4d89820b61dffa8f1e81677/pydantic_core-2.27.2-cp313-cp313-manylinux_2_17_ppc64le.manylinux2014_ppc64le.whl", hash = "sha256:ce8918cbebc8da707ba805b7fd0b382816858728ae7fe19a942080c24e5b7cd1", size = 2037738 },
    { url = "https://files.pythonhosted.org/packages/c8/f1/786d8fe78970a06f61df22cba58e365ce304bf9b9f46cc71c8c424e0c334/pydantic_core-2.27.2-cp313-cp313-manylinux_2_17_s390x.manylinux2014_s390x.whl", hash = "sha256:eda3f5c2a021bbc5d976107bb302e0131351c2ba54343f8a496dc8783d3d3a6a", size = 2685138 },
    { url = "https://files.pythonhosted.org/packages/a6/74/d12b2cd841d8724dc8ffb13fc5cef86566a53ed358103150209ecd5d1999/pydantic_core-2.27.2-cp313-cp313-manylinux_2_17_x86_64.manylinux2014_x86_64.whl", hash = "sha256:bd8086fa684c4775c27f03f062cbb9eaa6e17f064307e86b21b9e0abc9c0f02e", size = 1997025 },
    { url = "https://files.pythonhosted.org/packages/a0/6e/940bcd631bc4d9a06c9539b51f070b66e8f370ed0933f392db6ff350d873/pydantic_core-2.27.2-cp313-cp313-manylinux_2_5_i686.manylinux1_i686.whl", hash = "sha256:8d9b3388db186ba0c099a6d20f0604a44eabdeef1777ddd94786cdae158729e4", size = 2004633 },
    { url = "https://files.pythonhosted.org/packages/50/cc/a46b34f1708d82498c227d5d80ce615b2dd502ddcfd8376fc14a36655af1/pydantic_core-2.27.2-cp313-cp313-musllinux_1_1_aarch64.whl", hash = "sha256:7a66efda2387de898c8f38c0cf7f14fca0b51a8ef0b24bfea5849f1b3c95af27", size = 1999404 },
    { url = "https://files.pythonhosted.org/packages/ca/2d/c365cfa930ed23bc58c41463bae347d1005537dc8db79e998af8ba28d35e/pydantic_core-2.27.2-cp313-cp313-musllinux_1_1_armv7l.whl", hash = "sha256:18a101c168e4e092ab40dbc2503bdc0f62010e95d292b27827871dc85450d7ee", size = 2130130 },
    { url = "https://files.pythonhosted.org/packages/f4/d7/eb64d015c350b7cdb371145b54d96c919d4db516817f31cd1c650cae3b21/pydantic_core-2.27.2-cp313-cp313-musllinux_1_1_x86_64.whl", hash = "sha256:ba5dd002f88b78a4215ed2f8ddbdf85e8513382820ba15ad5ad8955ce0ca19a1", size = 2157946 },
    { url = "https://files.pythonhosted.org/packages/a4/99/bddde3ddde76c03b65dfd5a66ab436c4e58ffc42927d4ff1198ffbf96f5f/pydantic_core-2.27.2-cp313-cp313-win32.whl", hash = "sha256:1ebaf1d0481914d004a573394f4be3a7616334be70261007e47c2a6fe7e50130", size = 1834387 },
    { url = "https://files.pythonhosted.org/packages/71/47/82b5e846e01b26ac6f1893d3c5f9f3a2eb6ba79be26eef0b759b4fe72946/pydantic_core-2.27.2-cp313-cp313-win_amd64.whl", hash = "sha256:953101387ecf2f5652883208769a79e48db18c6df442568a0b5ccd8c2723abee", size = 1990453 },
    { url = "https://files.pythonhosted.org/packages/51/b2/b2b50d5ecf21acf870190ae5d093602d95f66c9c31f9d5de6062eb329ad1/pydantic_core-2.27.2-cp313-cp313-win_arm64.whl", hash = "sha256:ac4dbfd1691affb8f48c2c13241a2e3b60ff23247cbcf981759c768b6633cf8b", size = 1885186 },
    { url = "https://files.pythonhosted.org/packages/46/72/af70981a341500419e67d5cb45abe552a7c74b66326ac8877588488da1ac/pydantic_core-2.27.2-pp310-pypy310_pp73-macosx_10_12_x86_64.whl", hash = "sha256:2bf14caea37e91198329b828eae1618c068dfb8ef17bb33287a7ad4b61ac314e", size = 1891159 },
    { url = "https://files.pythonhosted.org/packages/ad/3d/c5913cccdef93e0a6a95c2d057d2c2cba347815c845cda79ddd3c0f5e17d/pydantic_core-2.27.2-pp310-pypy310_pp73-macosx_11_0_arm64.whl", hash = "sha256:b0cb791f5b45307caae8810c2023a184c74605ec3bcbb67d13846c28ff731ff8", size = 1768331 },
    { url = "https://files.pythonhosted.org/packages/f6/f0/a3ae8fbee269e4934f14e2e0e00928f9346c5943174f2811193113e58252/pydantic_core-2.27.2-pp310-pypy310_pp73-manylinux_2_17_aarch64.manylinux2014_aarch64.whl", hash = "sha256:688d3fd9fcb71f41c4c015c023d12a79d1c4c0732ec9eb35d96e3388a120dcf3", size = 1822467 },
    { url = "https://files.pythonhosted.org/packages/d7/7a/7bbf241a04e9f9ea24cd5874354a83526d639b02674648af3f350554276c/pydantic_core-2.27.2-pp310-pypy310_pp73-manylinux_2_17_x86_64.manylinux2014_x86_64.whl", hash = "sha256:3d591580c34f4d731592f0e9fe40f9cc1b430d297eecc70b962e93c5c668f15f", size = 1979797 },
    { url = "https://files.pythonhosted.org/packages/4f/5f/4784c6107731f89e0005a92ecb8a2efeafdb55eb992b8e9d0a2be5199335/pydantic_core-2.27.2-pp310-pypy310_pp73-manylinux_2_5_i686.manylinux1_i686.whl", hash = "sha256:82f986faf4e644ffc189a7f1aafc86e46ef70372bb153e7001e8afccc6e54133", size = 1987839 },
    { url = "https://files.pythonhosted.org/packages/6d/a7/61246562b651dff00de86a5f01b6e4befb518df314c54dec187a78d81c84/pydantic_core-2.27.2-pp310-pypy310_pp73-musllinux_1_1_aarch64.whl", hash = "sha256:bec317a27290e2537f922639cafd54990551725fc844249e64c523301d0822fc", size = 1998861 },
    { url = "https://files.pythonhosted.org/packages/86/aa/837821ecf0c022bbb74ca132e117c358321e72e7f9702d1b6a03758545e2/pydantic_core-2.27.2-pp310-pypy310_pp73-musllinux_1_1_armv7l.whl", hash = "sha256:0296abcb83a797db256b773f45773da397da75a08f5fcaef41f2044adec05f50", size = 2116582 },
    { url = "https://files.pythonhosted.org/packages/81/b0/5e74656e95623cbaa0a6278d16cf15e10a51f6002e3ec126541e95c29ea3/pydantic_core-2.27.2-pp310-pypy310_pp73-musllinux_1_1_x86_64.whl", hash = "sha256:0d75070718e369e452075a6017fbf187f788e17ed67a3abd47fa934d001863d9", size = 2151985 },
    { url = "https://files.pythonhosted.org/packages/63/37/3e32eeb2a451fddaa3898e2163746b0cffbbdbb4740d38372db0490d67f3/pydantic_core-2.27.2-pp310-pypy310_pp73-win_amd64.whl", hash = "sha256:7e17b560be3c98a8e3aa66ce828bdebb9e9ac6ad5466fba92eb74c4c95cb1151", size = 2004715 },
]

[[package]]
name = "pygments"
version = "2.18.0"
source = { registry = "https://pypi.org/simple" }
sdist = { url = "https://files.pythonhosted.org/packages/8e/62/8336eff65bcbc8e4cb5d05b55faf041285951b6e80f33e2bff2024788f31/pygments-2.18.0.tar.gz", hash = "sha256:786ff802f32e91311bff3889f6e9a86e81505fe99f2735bb6d60ae0c5004f199", size = 4891905 }
wheels = [
    { url = "https://files.pythonhosted.org/packages/f7/3f/01c8b82017c199075f8f788d0d906b9ffbbc5a47dc9918a945e13d5a2bda/pygments-2.18.0-py3-none-any.whl", hash = "sha256:b8e6aca0523f3ab76fee51799c488e38782ac06eafcf95e7ba832985c8e7b13a", size = 1205513 },
]

[[package]]
name = "pytest"
version = "8.3.2"
source = { registry = "https://pypi.org/simple" }
dependencies = [
    { name = "colorama", marker = "sys_platform == 'win32'" },
    { name = "exceptiongroup", marker = "python_full_version < '3.11'" },
    { name = "iniconfig" },
    { name = "packaging" },
    { name = "pluggy" },
    { name = "tomli", marker = "python_full_version < '3.11'" },
]
sdist = { url = "https://files.pythonhosted.org/packages/b4/8c/9862305bdcd6020bc7b45b1b5e7397a6caf1a33d3025b9a003b39075ffb2/pytest-8.3.2.tar.gz", hash = "sha256:c132345d12ce551242c87269de812483f5bcc87cdbb4722e48487ba194f9fdce", size = 1439314 }
wheels = [
    { url = "https://files.pythonhosted.org/packages/0f/f9/cf155cf32ca7d6fa3601bc4c5dd19086af4b320b706919d48a4c79081cf9/pytest-8.3.2-py3-none-any.whl", hash = "sha256:4ba08f9ae7dcf84ded419494d229b48d0903ea6407b030eaec46df5e6a73bba5", size = 341802 },
]

[[package]]
name = "pytest-cov"
version = "5.0.0"
source = { registry = "https://pypi.org/simple" }
dependencies = [
    { name = "coverage", extra = ["toml"] },
    { name = "pytest" },
]
sdist = { url = "https://files.pythonhosted.org/packages/74/67/00efc8d11b630c56f15f4ad9c7f9223f1e5ec275aaae3fa9118c6a223ad2/pytest-cov-5.0.0.tar.gz", hash = "sha256:5837b58e9f6ebd335b0f8060eecce69b662415b16dc503883a02f45dfeb14857", size = 63042 }
wheels = [
    { url = "https://files.pythonhosted.org/packages/78/3a/af5b4fa5961d9a1e6237b530eb87dd04aea6eb83da09d2a4073d81b54ccf/pytest_cov-5.0.0-py3-none-any.whl", hash = "sha256:4f0764a1219df53214206bf1feea4633c3b558a2925c8b59f144f682861ce652", size = 21990 },
]

[[package]]
name = "pytest-xdist"
version = "3.6.1"
source = { registry = "https://pypi.org/simple" }
dependencies = [
    { name = "execnet" },
    { name = "pytest" },
]
sdist = { url = "https://files.pythonhosted.org/packages/41/c4/3c310a19bc1f1e9ef50075582652673ef2bfc8cd62afef9585683821902f/pytest_xdist-3.6.1.tar.gz", hash = "sha256:ead156a4db231eec769737f57668ef58a2084a34b2e55c4a8fa20d861107300d", size = 84060 }
wheels = [
    { url = "https://files.pythonhosted.org/packages/6d/82/1d96bf03ee4c0fdc3c0cbe61470070e659ca78dc0086fb88b66c185e2449/pytest_xdist-3.6.1-py3-none-any.whl", hash = "sha256:9ed4adfb68a016610848639bb7e02c9352d5d9f03d04809919e2dafc3be4cca7", size = 46108 },
]

[[package]]
name = "python-dateutil"
version = "2.9.0.post0"
source = { registry = "https://pypi.org/simple" }
dependencies = [
    { name = "six" },
]
sdist = { url = "https://files.pythonhosted.org/packages/66/c0/0c8b6ad9f17a802ee498c46e004a0eb49bc148f2fd230864601a86dcf6db/python-dateutil-2.9.0.post0.tar.gz", hash = "sha256:37dd54208da7e1cd875388217d5e00ebd4179249f90fb72437e91a35459a0ad3", size = 342432 }
wheels = [
    { url = "https://files.pythonhosted.org/packages/ec/57/56b9bcc3c9c6a792fcbaf139543cee77261f3651ca9da0c93f5c1221264b/python_dateutil-2.9.0.post0-py2.py3-none-any.whl", hash = "sha256:a8b2bc7bffae282281c8140a97d3aa9c14da0b136dfe83f850eea9a5f7470427", size = 229892 },
]

[[package]]
name = "pywin32"
version = "306"
source = { registry = "https://pypi.org/simple" }
wheels = [
    { url = "https://files.pythonhosted.org/packages/08/dc/28c668097edfaf4eac4617ef7adf081b9cf50d254672fcf399a70f5efc41/pywin32-306-cp310-cp310-win32.whl", hash = "sha256:06d3420a5155ba65f0b72f2699b5bacf3109f36acbe8923765c22938a69dfc8d", size = 8506422 },
    { url = "https://files.pythonhosted.org/packages/d3/d6/891894edec688e72c2e308b3243fad98b4066e1839fd2fe78f04129a9d31/pywin32-306-cp310-cp310-win_amd64.whl", hash = "sha256:84f4471dbca1887ea3803d8848a1616429ac94a4a8d05f4bc9c5dcfd42ca99c8", size = 9226392 },
    { url = "https://files.pythonhosted.org/packages/8b/1e/fc18ad83ca553e01b97aa8393ff10e33c1fb57801db05488b83282ee9913/pywin32-306-cp311-cp311-win32.whl", hash = "sha256:e65028133d15b64d2ed8f06dd9fbc268352478d4f9289e69c190ecd6818b6407", size = 8507689 },
    { url = "https://files.pythonhosted.org/packages/7e/9e/ad6b1ae2a5ad1066dc509350e0fbf74d8d50251a51e420a2a8feaa0cecbd/pywin32-306-cp311-cp311-win_amd64.whl", hash = "sha256:a7639f51c184c0272e93f244eb24dafca9b1855707d94c192d4a0b4c01e1100e", size = 9227547 },
    { url = "https://files.pythonhosted.org/packages/91/20/f744bff1da8f43388498503634378dbbefbe493e65675f2cc52f7185c2c2/pywin32-306-cp311-cp311-win_arm64.whl", hash = "sha256:70dba0c913d19f942a2db25217d9a1b726c278f483a919f1abfed79c9cf64d3a", size = 10388324 },
    { url = "https://files.pythonhosted.org/packages/14/91/17e016d5923e178346aabda3dfec6629d1a26efe587d19667542105cf0a6/pywin32-306-cp312-cp312-win32.whl", hash = "sha256:383229d515657f4e3ed1343da8be101000562bf514591ff383ae940cad65458b", size = 8507705 },
    { url = "https://files.pythonhosted.org/packages/83/1c/25b79fc3ec99b19b0a0730cc47356f7e2959863bf9f3cd314332bddb4f68/pywin32-306-cp312-cp312-win_amd64.whl", hash = "sha256:37257794c1ad39ee9be652da0462dc2e394c8159dfd913a8a4e8eb6fd346da0e", size = 9227429 },
    { url = "https://files.pythonhosted.org/packages/1c/43/e3444dc9a12f8365d9603c2145d16bf0a2f8180f343cf87be47f5579e547/pywin32-306-cp312-cp312-win_arm64.whl", hash = "sha256:5821ec52f6d321aa59e2db7e0a35b997de60c201943557d108af9d4ae1ec7040", size = 10388145 },
]

[[package]]
name = "pyyaml"
version = "6.0.2"
source = { registry = "https://pypi.org/simple" }
sdist = { url = "https://files.pythonhosted.org/packages/54/ed/79a089b6be93607fa5cdaedf301d7dfb23af5f25c398d5ead2525b063e17/pyyaml-6.0.2.tar.gz", hash = "sha256:d584d9ec91ad65861cc08d42e834324ef890a082e591037abe114850ff7bbc3e", size = 130631 }
wheels = [
    { url = "https://files.pythonhosted.org/packages/9b/95/a3fac87cb7158e231b5a6012e438c647e1a87f09f8e0d123acec8ab8bf71/PyYAML-6.0.2-cp310-cp310-macosx_10_9_x86_64.whl", hash = "sha256:0a9a2848a5b7feac301353437eb7d5957887edbf81d56e903999a75a3d743086", size = 184199 },
    { url = "https://files.pythonhosted.org/packages/c7/7a/68bd47624dab8fd4afbfd3c48e3b79efe09098ae941de5b58abcbadff5cb/PyYAML-6.0.2-cp310-cp310-macosx_11_0_arm64.whl", hash = "sha256:29717114e51c84ddfba879543fb232a6ed60086602313ca38cce623c1d62cfbf", size = 171758 },
    { url = "https://files.pythonhosted.org/packages/49/ee/14c54df452143b9ee9f0f29074d7ca5516a36edb0b4cc40c3f280131656f/PyYAML-6.0.2-cp310-cp310-manylinux_2_17_aarch64.manylinux2014_aarch64.whl", hash = "sha256:8824b5a04a04a047e72eea5cec3bc266db09e35de6bdfe34c9436ac5ee27d237", size = 718463 },
    { url = "https://files.pythonhosted.org/packages/4d/61/de363a97476e766574650d742205be468921a7b532aa2499fcd886b62530/PyYAML-6.0.2-cp310-cp310-manylinux_2_17_s390x.manylinux2014_s390x.whl", hash = "sha256:7c36280e6fb8385e520936c3cb3b8042851904eba0e58d277dca80a5cfed590b", size = 719280 },
    { url = "https://files.pythonhosted.org/packages/6b/4e/1523cb902fd98355e2e9ea5e5eb237cbc5f3ad5f3075fa65087aa0ecb669/PyYAML-6.0.2-cp310-cp310-manylinux_2_17_x86_64.manylinux2014_x86_64.whl", hash = "sha256:ec031d5d2feb36d1d1a24380e4db6d43695f3748343d99434e6f5f9156aaa2ed", size = 751239 },
    { url = "https://files.pythonhosted.org/packages/b7/33/5504b3a9a4464893c32f118a9cc045190a91637b119a9c881da1cf6b7a72/PyYAML-6.0.2-cp310-cp310-musllinux_1_1_aarch64.whl", hash = "sha256:936d68689298c36b53b29f23c6dbb74de12b4ac12ca6cfe0e047bedceea56180", size = 695802 },
    { url = "https://files.pythonhosted.org/packages/5c/20/8347dcabd41ef3a3cdc4f7b7a2aff3d06598c8779faa189cdbf878b626a4/PyYAML-6.0.2-cp310-cp310-musllinux_1_1_x86_64.whl", hash = "sha256:23502f431948090f597378482b4812b0caae32c22213aecf3b55325e049a6c68", size = 720527 },
    { url = "https://files.pythonhosted.org/packages/be/aa/5afe99233fb360d0ff37377145a949ae258aaab831bde4792b32650a4378/PyYAML-6.0.2-cp310-cp310-win32.whl", hash = "sha256:2e99c6826ffa974fe6e27cdb5ed0021786b03fc98e5ee3c5bfe1fd5015f42b99", size = 144052 },
    { url = "https://files.pythonhosted.org/packages/b5/84/0fa4b06f6d6c958d207620fc60005e241ecedceee58931bb20138e1e5776/PyYAML-6.0.2-cp310-cp310-win_amd64.whl", hash = "sha256:a4d3091415f010369ae4ed1fc6b79def9416358877534caf6a0fdd2146c87a3e", size = 161774 },
    { url = "https://files.pythonhosted.org/packages/f8/aa/7af4e81f7acba21a4c6be026da38fd2b872ca46226673c89a758ebdc4fd2/PyYAML-6.0.2-cp311-cp311-macosx_10_9_x86_64.whl", hash = "sha256:cc1c1159b3d456576af7a3e4d1ba7e6924cb39de8f67111c735f6fc832082774", size = 184612 },
    { url = "https://files.pythonhosted.org/packages/8b/62/b9faa998fd185f65c1371643678e4d58254add437edb764a08c5a98fb986/PyYAML-6.0.2-cp311-cp311-macosx_11_0_arm64.whl", hash = "sha256:1e2120ef853f59c7419231f3bf4e7021f1b936f6ebd222406c3b60212205d2ee", size = 172040 },
    { url = "https://files.pythonhosted.org/packages/ad/0c/c804f5f922a9a6563bab712d8dcc70251e8af811fce4524d57c2c0fd49a4/PyYAML-6.0.2-cp311-cp311-manylinux_2_17_aarch64.manylinux2014_aarch64.whl", hash = "sha256:5d225db5a45f21e78dd9358e58a98702a0302f2659a3c6cd320564b75b86f47c", size = 736829 },
    { url = "https://files.pythonhosted.org/packages/51/16/6af8d6a6b210c8e54f1406a6b9481febf9c64a3109c541567e35a49aa2e7/PyYAML-6.0.2-cp311-cp311-manylinux_2_17_s390x.manylinux2014_s390x.whl", hash = "sha256:5ac9328ec4831237bec75defaf839f7d4564be1e6b25ac710bd1a96321cc8317", size = 764167 },
    { url = "https://files.pythonhosted.org/packages/75/e4/2c27590dfc9992f73aabbeb9241ae20220bd9452df27483b6e56d3975cc5/PyYAML-6.0.2-cp311-cp311-manylinux_2_17_x86_64.manylinux2014_x86_64.whl", hash = "sha256:3ad2a3decf9aaba3d29c8f537ac4b243e36bef957511b4766cb0057d32b0be85", size = 762952 },
    { url = "https://files.pythonhosted.org/packages/9b/97/ecc1abf4a823f5ac61941a9c00fe501b02ac3ab0e373c3857f7d4b83e2b6/PyYAML-6.0.2-cp311-cp311-musllinux_1_1_aarch64.whl", hash = "sha256:ff3824dc5261f50c9b0dfb3be22b4567a6f938ccce4587b38952d85fd9e9afe4", size = 735301 },
    { url = "https://files.pythonhosted.org/packages/45/73/0f49dacd6e82c9430e46f4a027baa4ca205e8b0a9dce1397f44edc23559d/PyYAML-6.0.2-cp311-cp311-musllinux_1_1_x86_64.whl", hash = "sha256:797b4f722ffa07cc8d62053e4cff1486fa6dc094105d13fea7b1de7d8bf71c9e", size = 756638 },
    { url = "https://files.pythonhosted.org/packages/22/5f/956f0f9fc65223a58fbc14459bf34b4cc48dec52e00535c79b8db361aabd/PyYAML-6.0.2-cp311-cp311-win32.whl", hash = "sha256:11d8f3dd2b9c1207dcaf2ee0bbbfd5991f571186ec9cc78427ba5bd32afae4b5", size = 143850 },
    { url = "https://files.pythonhosted.org/packages/ed/23/8da0bbe2ab9dcdd11f4f4557ccaf95c10b9811b13ecced089d43ce59c3c8/PyYAML-6.0.2-cp311-cp311-win_amd64.whl", hash = "sha256:e10ce637b18caea04431ce14fabcf5c64a1c61ec9c56b071a4b7ca131ca52d44", size = 161980 },
    { url = "https://files.pythonhosted.org/packages/86/0c/c581167fc46d6d6d7ddcfb8c843a4de25bdd27e4466938109ca68492292c/PyYAML-6.0.2-cp312-cp312-macosx_10_9_x86_64.whl", hash = "sha256:c70c95198c015b85feafc136515252a261a84561b7b1d51e3384e0655ddf25ab", size = 183873 },
    { url = "https://files.pythonhosted.org/packages/a8/0c/38374f5bb272c051e2a69281d71cba6fdb983413e6758b84482905e29a5d/PyYAML-6.0.2-cp312-cp312-macosx_11_0_arm64.whl", hash = "sha256:ce826d6ef20b1bc864f0a68340c8b3287705cae2f8b4b1d932177dcc76721725", size = 173302 },
    { url = "https://files.pythonhosted.org/packages/c3/93/9916574aa8c00aa06bbac729972eb1071d002b8e158bd0e83a3b9a20a1f7/PyYAML-6.0.2-cp312-cp312-manylinux_2_17_aarch64.manylinux2014_aarch64.whl", hash = "sha256:1f71ea527786de97d1a0cc0eacd1defc0985dcf6b3f17bb77dcfc8c34bec4dc5", size = 739154 },
    { url = "https://files.pythonhosted.org/packages/95/0f/b8938f1cbd09739c6da569d172531567dbcc9789e0029aa070856f123984/PyYAML-6.0.2-cp312-cp312-manylinux_2_17_s390x.manylinux2014_s390x.whl", hash = "sha256:9b22676e8097e9e22e36d6b7bda33190d0d400f345f23d4065d48f4ca7ae0425", size = 766223 },
    { url = "https://files.pythonhosted.org/packages/b9/2b/614b4752f2e127db5cc206abc23a8c19678e92b23c3db30fc86ab731d3bd/PyYAML-6.0.2-cp312-cp312-manylinux_2_17_x86_64.manylinux2014_x86_64.whl", hash = "sha256:80bab7bfc629882493af4aa31a4cfa43a4c57c83813253626916b8c7ada83476", size = 767542 },
    { url = "https://files.pythonhosted.org/packages/d4/00/dd137d5bcc7efea1836d6264f049359861cf548469d18da90cd8216cf05f/PyYAML-6.0.2-cp312-cp312-musllinux_1_1_aarch64.whl", hash = "sha256:0833f8694549e586547b576dcfaba4a6b55b9e96098b36cdc7ebefe667dfed48", size = 731164 },
    { url = "https://files.pythonhosted.org/packages/c9/1f/4f998c900485e5c0ef43838363ba4a9723ac0ad73a9dc42068b12aaba4e4/PyYAML-6.0.2-cp312-cp312-musllinux_1_1_x86_64.whl", hash = "sha256:8b9c7197f7cb2738065c481a0461e50ad02f18c78cd75775628afb4d7137fb3b", size = 756611 },
    { url = "https://files.pythonhosted.org/packages/df/d1/f5a275fdb252768b7a11ec63585bc38d0e87c9e05668a139fea92b80634c/PyYAML-6.0.2-cp312-cp312-win32.whl", hash = "sha256:ef6107725bd54b262d6dedcc2af448a266975032bc85ef0172c5f059da6325b4", size = 140591 },
    { url = "https://files.pythonhosted.org/packages/0c/e8/4f648c598b17c3d06e8753d7d13d57542b30d56e6c2dedf9c331ae56312e/PyYAML-6.0.2-cp312-cp312-win_amd64.whl", hash = "sha256:7e7401d0de89a9a855c839bc697c079a4af81cf878373abd7dc625847d25cbd8", size = 156338 },
    { url = "https://files.pythonhosted.org/packages/ef/e3/3af305b830494fa85d95f6d95ef7fa73f2ee1cc8ef5b495c7c3269fb835f/PyYAML-6.0.2-cp313-cp313-macosx_10_13_x86_64.whl", hash = "sha256:efdca5630322a10774e8e98e1af481aad470dd62c3170801852d752aa7a783ba", size = 181309 },
    { url = "https://files.pythonhosted.org/packages/45/9f/3b1c20a0b7a3200524eb0076cc027a970d320bd3a6592873c85c92a08731/PyYAML-6.0.2-cp313-cp313-macosx_11_0_arm64.whl", hash = "sha256:50187695423ffe49e2deacb8cd10510bc361faac997de9efef88badc3bb9e2d1", size = 171679 },
    { url = "https://files.pythonhosted.org/packages/7c/9a/337322f27005c33bcb656c655fa78325b730324c78620e8328ae28b64d0c/PyYAML-6.0.2-cp313-cp313-manylinux_2_17_aarch64.manylinux2014_aarch64.whl", hash = "sha256:0ffe8360bab4910ef1b9e87fb812d8bc0a308b0d0eef8c8f44e0254ab3b07133", size = 733428 },
    { url = "https://files.pythonhosted.org/packages/a3/69/864fbe19e6c18ea3cc196cbe5d392175b4cf3d5d0ac1403ec3f2d237ebb5/PyYAML-6.0.2-cp313-cp313-manylinux_2_17_s390x.manylinux2014_s390x.whl", hash = "sha256:17e311b6c678207928d649faa7cb0d7b4c26a0ba73d41e99c4fff6b6c3276484", size = 763361 },
    { url = "https://files.pythonhosted.org/packages/04/24/b7721e4845c2f162d26f50521b825fb061bc0a5afcf9a386840f23ea19fa/PyYAML-6.0.2-cp313-cp313-manylinux_2_17_x86_64.manylinux2014_x86_64.whl", hash = "sha256:70b189594dbe54f75ab3a1acec5f1e3faa7e8cf2f1e08d9b561cb41b845f69d5", size = 759523 },
    { url = "https://files.pythonhosted.org/packages/2b/b2/e3234f59ba06559c6ff63c4e10baea10e5e7df868092bf9ab40e5b9c56b6/PyYAML-6.0.2-cp313-cp313-musllinux_1_1_aarch64.whl", hash = "sha256:41e4e3953a79407c794916fa277a82531dd93aad34e29c2a514c2c0c5fe971cc", size = 726660 },
    { url = "https://files.pythonhosted.org/packages/fe/0f/25911a9f080464c59fab9027482f822b86bf0608957a5fcc6eaac85aa515/PyYAML-6.0.2-cp313-cp313-musllinux_1_1_x86_64.whl", hash = "sha256:68ccc6023a3400877818152ad9a1033e3db8625d899c72eacb5a668902e4d652", size = 751597 },
    { url = "https://files.pythonhosted.org/packages/14/0d/e2c3b43bbce3cf6bd97c840b46088a3031085179e596d4929729d8d68270/PyYAML-6.0.2-cp313-cp313-win32.whl", hash = "sha256:bc2fa7c6b47d6bc618dd7fb02ef6fdedb1090ec036abab80d4681424b84c1183", size = 140527 },
    { url = "https://files.pythonhosted.org/packages/fa/de/02b54f42487e3d3c6efb3f89428677074ca7bf43aae402517bc7cca949f3/PyYAML-6.0.2-cp313-cp313-win_amd64.whl", hash = "sha256:8388ee1976c416731879ac16da0aff3f63b286ffdd57cdeb95f3f2e085687563", size = 156446 },
]

[[package]]
name = "pyzmq"
version = "26.2.0"
source = { registry = "https://pypi.org/simple" }
dependencies = [
    { name = "cffi", marker = "implementation_name == 'pypy'" },
]
sdist = { url = "https://files.pythonhosted.org/packages/fd/05/bed626b9f7bb2322cdbbf7b4bd8f54b1b617b0d2ab2d3547d6e39428a48e/pyzmq-26.2.0.tar.gz", hash = "sha256:070672c258581c8e4f640b5159297580a9974b026043bd4ab0470be9ed324f1f", size = 271975 }
wheels = [
    { url = "https://files.pythonhosted.org/packages/1f/a8/9837c39aba390eb7d01924ace49d761c8dbe7bc2d6082346d00c8332e431/pyzmq-26.2.0-cp310-cp310-macosx_10_15_universal2.whl", hash = "sha256:ddf33d97d2f52d89f6e6e7ae66ee35a4d9ca6f36eda89c24591b0c40205a3629", size = 1340058 },
    { url = "https://files.pythonhosted.org/packages/a2/1f/a006f2e8e4f7d41d464272012695da17fb95f33b54342612a6890da96ff6/pyzmq-26.2.0-cp310-cp310-macosx_10_9_x86_64.whl", hash = "sha256:dacd995031a01d16eec825bf30802fceb2c3791ef24bcce48fa98ce40918c27b", size = 1008818 },
    { url = "https://files.pythonhosted.org/packages/b6/09/b51b6683fde5ca04593a57bbe81788b6b43114d8f8ee4e80afc991e14760/pyzmq-26.2.0-cp310-cp310-manylinux_2_17_aarch64.manylinux2014_aarch64.whl", hash = "sha256:89289a5ee32ef6c439086184529ae060c741334b8970a6855ec0b6ad3ff28764", size = 673199 },
    { url = "https://files.pythonhosted.org/packages/c9/78/486f3e2e824f3a645238332bf5a4c4b4477c3063033a27c1e4052358dee2/pyzmq-26.2.0-cp310-cp310-manylinux_2_17_i686.manylinux2014_i686.whl", hash = "sha256:5506f06d7dc6ecf1efacb4a013b1f05071bb24b76350832c96449f4a2d95091c", size = 911762 },
    { url = "https://files.pythonhosted.org/packages/5e/3b/2eb1667c9b866f53e76ee8b0c301b0469745a23bd5a87b7ee3d5dd9eb6e5/pyzmq-26.2.0-cp310-cp310-manylinux_2_17_x86_64.manylinux2014_x86_64.whl", hash = "sha256:8ea039387c10202ce304af74def5021e9adc6297067f3441d348d2b633e8166a", size = 868773 },
    { url = "https://files.pythonhosted.org/packages/16/29/ca99b4598a9dc7e468b5417eda91f372b595be1e3eec9b7cbe8e5d3584e8/pyzmq-26.2.0-cp310-cp310-manylinux_2_28_x86_64.whl", hash = "sha256:a2224fa4a4c2ee872886ed00a571f5e967c85e078e8e8c2530a2fb01b3309b88", size = 868834 },
    { url = "https://files.pythonhosted.org/packages/ad/e5/9efaeb1d2f4f8c50da04144f639b042bc52869d3a206d6bf672ab3522163/pyzmq-26.2.0-cp310-cp310-musllinux_1_1_aarch64.whl", hash = "sha256:28ad5233e9c3b52d76196c696e362508959741e1a005fb8fa03b51aea156088f", size = 1202861 },
    { url = "https://files.pythonhosted.org/packages/c3/62/c721b5608a8ac0a69bb83cbb7d07a56f3ff00b3991a138e44198a16f94c7/pyzmq-26.2.0-cp310-cp310-musllinux_1_1_i686.whl", hash = "sha256:1c17211bc037c7d88e85ed8b7d8f7e52db6dc8eca5590d162717c654550f7282", size = 1515304 },
    { url = "https://files.pythonhosted.org/packages/87/84/e8bd321aa99b72f48d4606fc5a0a920154125bd0a4608c67eab742dab087/pyzmq-26.2.0-cp310-cp310-musllinux_1_1_x86_64.whl", hash = "sha256:b8f86dd868d41bea9a5f873ee13bf5551c94cf6bc51baebc6f85075971fe6eea", size = 1414712 },
    { url = "https://files.pythonhosted.org/packages/cd/cd/420e3fd1ac6977b008b72e7ad2dae6350cc84d4c5027fc390b024e61738f/pyzmq-26.2.0-cp310-cp310-win32.whl", hash = "sha256:46a446c212e58456b23af260f3d9fb785054f3e3653dbf7279d8f2b5546b21c2", size = 578113 },
    { url = "https://files.pythonhosted.org/packages/5c/57/73930d56ed45ae0cb4946f383f985c855c9b3d4063f26416998f07523c0e/pyzmq-26.2.0-cp310-cp310-win_amd64.whl", hash = "sha256:49d34ab71db5a9c292a7644ce74190b1dd5a3475612eefb1f8be1d6961441971", size = 641631 },
    { url = "https://files.pythonhosted.org/packages/61/d2/ae6ac5c397f1ccad59031c64beaafce7a0d6182e0452cc48f1c9c87d2dd0/pyzmq-26.2.0-cp310-cp310-win_arm64.whl", hash = "sha256:bfa832bfa540e5b5c27dcf5de5d82ebc431b82c453a43d141afb1e5d2de025fa", size = 543528 },
    { url = "https://files.pythonhosted.org/packages/12/20/de7442172f77f7c96299a0ac70e7d4fb78cd51eca67aa2cf552b66c14196/pyzmq-26.2.0-cp311-cp311-macosx_10_15_universal2.whl", hash = "sha256:8f7e66c7113c684c2b3f1c83cdd3376103ee0ce4c49ff80a648643e57fb22218", size = 1340639 },
    { url = "https://files.pythonhosted.org/packages/98/4d/5000468bd64c7910190ed0a6c76a1ca59a68189ec1f007c451dc181a22f4/pyzmq-26.2.0-cp311-cp311-macosx_10_9_x86_64.whl", hash = "sha256:3a495b30fc91db2db25120df5847d9833af237546fd59170701acd816ccc01c4", size = 1008710 },
    { url = "https://files.pythonhosted.org/packages/e1/bf/c67fd638c2f9fbbab8090a3ee779370b97c82b84cc12d0c498b285d7b2c0/pyzmq-26.2.0-cp311-cp311-manylinux_2_17_aarch64.manylinux2014_aarch64.whl", hash = "sha256:77eb0968da535cba0470a5165468b2cac7772cfb569977cff92e240f57e31bef", size = 673129 },
    { url = "https://files.pythonhosted.org/packages/86/94/99085a3f492aa538161cbf27246e8886ff850e113e0c294a5b8245f13b52/pyzmq-26.2.0-cp311-cp311-manylinux_2_17_i686.manylinux2014_i686.whl", hash = "sha256:6ace4f71f1900a548f48407fc9be59c6ba9d9aaf658c2eea6cf2779e72f9f317", size = 910107 },
    { url = "https://files.pythonhosted.org/packages/31/1d/346809e8a9b999646d03f21096428453465b1bca5cd5c64ecd048d9ecb01/pyzmq-26.2.0-cp311-cp311-manylinux_2_17_x86_64.manylinux2014_x86_64.whl", hash = "sha256:92a78853d7280bffb93df0a4a6a2498cba10ee793cc8076ef797ef2f74d107cf", size = 867960 },
    { url = "https://files.pythonhosted.org/packages/ab/68/6fb6ae5551846ad5beca295b7bca32bf0a7ce19f135cb30e55fa2314e6b6/pyzmq-26.2.0-cp311-cp311-manylinux_2_28_x86_64.whl", hash = "sha256:689c5d781014956a4a6de61d74ba97b23547e431e9e7d64f27d4922ba96e9d6e", size = 869204 },
    { url = "https://files.pythonhosted.org/packages/0f/f9/18417771dee223ccf0f48e29adf8b4e25ba6d0e8285e33bcbce078070bc3/pyzmq-26.2.0-cp311-cp311-musllinux_1_1_aarch64.whl", hash = "sha256:0aca98bc423eb7d153214b2df397c6421ba6373d3397b26c057af3c904452e37", size = 1203351 },
    { url = "https://files.pythonhosted.org/packages/e0/46/f13e67fe0d4f8a2315782cbad50493de6203ea0d744610faf4d5f5b16e90/pyzmq-26.2.0-cp311-cp311-musllinux_1_1_i686.whl", hash = "sha256:1f3496d76b89d9429a656293744ceca4d2ac2a10ae59b84c1da9b5165f429ad3", size = 1514204 },
    { url = "https://files.pythonhosted.org/packages/50/11/ddcf7343b7b7a226e0fc7b68cbf5a5bb56291fac07f5c3023bb4c319ebb4/pyzmq-26.2.0-cp311-cp311-musllinux_1_1_x86_64.whl", hash = "sha256:5c2b3bfd4b9689919db068ac6c9911f3fcb231c39f7dd30e3138be94896d18e6", size = 1414339 },
    { url = "https://files.pythonhosted.org/packages/01/14/1c18d7d5b7be2708f513f37c61bfadfa62161c10624f8733f1c8451b3509/pyzmq-26.2.0-cp311-cp311-win32.whl", hash = "sha256:eac5174677da084abf378739dbf4ad245661635f1600edd1221f150b165343f4", size = 576928 },
    { url = "https://files.pythonhosted.org/packages/3b/1b/0a540edd75a41df14ec416a9a500b9fec66e554aac920d4c58fbd5756776/pyzmq-26.2.0-cp311-cp311-win_amd64.whl", hash = "sha256:5a509df7d0a83a4b178d0f937ef14286659225ef4e8812e05580776c70e155d5", size = 642317 },
    { url = "https://files.pythonhosted.org/packages/98/77/1cbfec0358078a4c5add529d8a70892db1be900980cdb5dd0898b3d6ab9d/pyzmq-26.2.0-cp311-cp311-win_arm64.whl", hash = "sha256:c0e6091b157d48cbe37bd67233318dbb53e1e6327d6fc3bb284afd585d141003", size = 543834 },
    { url = "https://files.pythonhosted.org/packages/28/2f/78a766c8913ad62b28581777ac4ede50c6d9f249d39c2963e279524a1bbe/pyzmq-26.2.0-cp312-cp312-macosx_10_15_universal2.whl", hash = "sha256:ded0fc7d90fe93ae0b18059930086c51e640cdd3baebdc783a695c77f123dcd9", size = 1343105 },
    { url = "https://files.pythonhosted.org/packages/b7/9c/4b1e2d3d4065be715e007fe063ec7885978fad285f87eae1436e6c3201f4/pyzmq-26.2.0-cp312-cp312-macosx_10_9_x86_64.whl", hash = "sha256:17bf5a931c7f6618023cdacc7081f3f266aecb68ca692adac015c383a134ca52", size = 1008365 },
    { url = "https://files.pythonhosted.org/packages/4f/ef/5a23ec689ff36d7625b38d121ef15abfc3631a9aecb417baf7a4245e4124/pyzmq-26.2.0-cp312-cp312-manylinux_2_17_aarch64.manylinux2014_aarch64.whl", hash = "sha256:55cf66647e49d4621a7e20c8d13511ef1fe1efbbccf670811864452487007e08", size = 665923 },
    { url = "https://files.pythonhosted.org/packages/ae/61/d436461a47437d63c6302c90724cf0981883ec57ceb6073873f32172d676/pyzmq-26.2.0-cp312-cp312-manylinux_2_17_i686.manylinux2014_i686.whl", hash = "sha256:4661c88db4a9e0f958c8abc2b97472e23061f0bc737f6f6179d7a27024e1faa5", size = 903400 },
    { url = "https://files.pythonhosted.org/packages/47/42/fc6d35ecefe1739a819afaf6f8e686f7f02a4dd241c78972d316f403474c/pyzmq-26.2.0-cp312-cp312-manylinux_2_17_x86_64.manylinux2014_x86_64.whl", hash = "sha256:ea7f69de383cb47522c9c208aec6dd17697db7875a4674c4af3f8cfdac0bdeae", size = 860034 },
    { url = "https://files.pythonhosted.org/packages/07/3b/44ea6266a6761e9eefaa37d98fabefa112328808ac41aa87b4bbb668af30/pyzmq-26.2.0-cp312-cp312-manylinux_2_28_x86_64.whl", hash = "sha256:7f98f6dfa8b8ccaf39163ce872bddacca38f6a67289116c8937a02e30bbe9711", size = 860579 },
    { url = "https://files.pythonhosted.org/packages/38/6f/4df2014ab553a6052b0e551b37da55166991510f9e1002c89cab7ce3b3f2/pyzmq-26.2.0-cp312-cp312-musllinux_1_1_aarch64.whl", hash = "sha256:e3e0210287329272539eea617830a6a28161fbbd8a3271bf4150ae3e58c5d0e6", size = 1196246 },
    { url = "https://files.pythonhosted.org/packages/38/9d/ee240fc0c9fe9817f0c9127a43238a3e28048795483c403cc10720ddef22/pyzmq-26.2.0-cp312-cp312-musllinux_1_1_i686.whl", hash = "sha256:6b274e0762c33c7471f1a7471d1a2085b1a35eba5cdc48d2ae319f28b6fc4de3", size = 1507441 },
    { url = "https://files.pythonhosted.org/packages/85/4f/01711edaa58d535eac4a26c294c617c9a01f09857c0ce191fd574d06f359/pyzmq-26.2.0-cp312-cp312-musllinux_1_1_x86_64.whl", hash = "sha256:29c6a4635eef69d68a00321e12a7d2559fe2dfccfa8efae3ffb8e91cd0b36a8b", size = 1406498 },
    { url = "https://files.pythonhosted.org/packages/07/18/907134c85c7152f679ed744e73e645b365f3ad571f38bdb62e36f347699a/pyzmq-26.2.0-cp312-cp312-win32.whl", hash = "sha256:989d842dc06dc59feea09e58c74ca3e1678c812a4a8a2a419046d711031f69c7", size = 575533 },
    { url = "https://files.pythonhosted.org/packages/ce/2c/a6f4a20202a4d3c582ad93f95ee78d79bbdc26803495aec2912b17dbbb6c/pyzmq-26.2.0-cp312-cp312-win_amd64.whl", hash = "sha256:2a50625acdc7801bc6f74698c5c583a491c61d73c6b7ea4dee3901bb99adb27a", size = 637768 },
    { url = "https://files.pythonhosted.org/packages/5f/0e/eb16ff731632d30554bf5af4dbba3ffcd04518219d82028aea4ae1b02ca5/pyzmq-26.2.0-cp312-cp312-win_arm64.whl", hash = "sha256:4d29ab8592b6ad12ebbf92ac2ed2bedcfd1cec192d8e559e2e099f648570e19b", size = 540675 },
    { url = "https://files.pythonhosted.org/packages/04/a7/0f7e2f6c126fe6e62dbae0bc93b1bd3f1099cf7fea47a5468defebe3f39d/pyzmq-26.2.0-cp313-cp313-macosx_10_13_x86_64.whl", hash = "sha256:9dd8cd1aeb00775f527ec60022004d030ddc51d783d056e3e23e74e623e33726", size = 1006564 },
    { url = "https://files.pythonhosted.org/packages/31/b6/a187165c852c5d49f826a690857684333a6a4a065af0a6015572d2284f6a/pyzmq-26.2.0-cp313-cp313-macosx_10_15_universal2.whl", hash = "sha256:28c812d9757fe8acecc910c9ac9dafd2ce968c00f9e619db09e9f8f54c3a68a3", size = 1340447 },
    { url = "https://files.pythonhosted.org/packages/68/ba/f4280c58ff71f321602a6e24fd19879b7e79793fb8ab14027027c0fb58ef/pyzmq-26.2.0-cp313-cp313-manylinux_2_17_aarch64.manylinux2014_aarch64.whl", hash = "sha256:4d80b1dd99c1942f74ed608ddb38b181b87476c6a966a88a950c7dee118fdf50", size = 665485 },
    { url = "https://files.pythonhosted.org/packages/77/b5/c987a5c53c7d8704216f29fc3d810b32f156bcea488a940e330e1bcbb88d/pyzmq-26.2.0-cp313-cp313-manylinux_2_17_i686.manylinux2014_i686.whl", hash = "sha256:8c997098cc65e3208eca09303630e84d42718620e83b733d0fd69543a9cab9cb", size = 903484 },
    { url = "https://files.pythonhosted.org/packages/29/c9/07da157d2db18c72a7eccef8e684cefc155b712a88e3d479d930aa9eceba/pyzmq-26.2.0-cp313-cp313-manylinux_2_17_x86_64.manylinux2014_x86_64.whl", hash = "sha256:7ad1bc8d1b7a18497dda9600b12dc193c577beb391beae5cd2349184db40f187", size = 859981 },
    { url = "https://files.pythonhosted.org/packages/43/09/e12501bd0b8394b7d02c41efd35c537a1988da67fc9c745cae9c6c776d31/pyzmq-26.2.0-cp313-cp313-manylinux_2_28_x86_64.whl", hash = "sha256:bea2acdd8ea4275e1278350ced63da0b166421928276c7c8e3f9729d7402a57b", size = 860334 },
    { url = "https://files.pythonhosted.org/packages/eb/ff/f5ec1d455f8f7385cc0a8b2acd8c807d7fade875c14c44b85c1bddabae21/pyzmq-26.2.0-cp313-cp313-musllinux_1_1_aarch64.whl", hash = "sha256:23f4aad749d13698f3f7b64aad34f5fc02d6f20f05999eebc96b89b01262fb18", size = 1196179 },
    { url = "https://files.pythonhosted.org/packages/ec/8a/bb2ac43295b1950fe436a81fc5b298be0b96ac76fb029b514d3ed58f7b27/pyzmq-26.2.0-cp313-cp313-musllinux_1_1_i686.whl", hash = "sha256:a4f96f0d88accc3dbe4a9025f785ba830f968e21e3e2c6321ccdfc9aef755115", size = 1507668 },
    { url = "https://files.pythonhosted.org/packages/a9/49/dbc284ebcfd2dca23f6349227ff1616a7ee2c4a35fe0a5d6c3deff2b4fed/pyzmq-26.2.0-cp313-cp313-musllinux_1_1_x86_64.whl", hash = "sha256:ced65e5a985398827cc9276b93ef6dfabe0273c23de8c7931339d7e141c2818e", size = 1406539 },
    { url = "https://files.pythonhosted.org/packages/00/68/093cdce3fe31e30a341d8e52a1ad86392e13c57970d722c1f62a1d1a54b6/pyzmq-26.2.0-cp313-cp313-win32.whl", hash = "sha256:31507f7b47cc1ead1f6e86927f8ebb196a0bab043f6345ce070f412a59bf87b5", size = 575567 },
    { url = "https://files.pythonhosted.org/packages/92/ae/6cc4657148143412b5819b05e362ae7dd09fb9fe76e2a539dcff3d0386bc/pyzmq-26.2.0-cp313-cp313-win_amd64.whl", hash = "sha256:70fc7fcf0410d16ebdda9b26cbd8bf8d803d220a7f3522e060a69a9c87bf7bad", size = 637551 },
    { url = "https://files.pythonhosted.org/packages/6c/67/fbff102e201688f97c8092e4c3445d1c1068c2f27bbd45a578df97ed5f94/pyzmq-26.2.0-cp313-cp313-win_arm64.whl", hash = "sha256:c3789bd5768ab5618ebf09cef6ec2b35fed88709b104351748a63045f0ff9797", size = 540378 },
    { url = "https://files.pythonhosted.org/packages/3f/fe/2d998380b6e0122c6c4bdf9b6caf490831e5f5e2d08a203b5adff060c226/pyzmq-26.2.0-cp313-cp313t-macosx_10_13_x86_64.whl", hash = "sha256:034da5fc55d9f8da09015d368f519478a52675e558c989bfcb5cf6d4e16a7d2a", size = 1007378 },
    { url = "https://files.pythonhosted.org/packages/4a/f4/30d6e7157f12b3a0390bde94d6a8567cdb88846ed068a6e17238a4ccf600/pyzmq-26.2.0-cp313-cp313t-macosx_10_15_universal2.whl", hash = "sha256:c92d73464b886931308ccc45b2744e5968cbaade0b1d6aeb40d8ab537765f5bc", size = 1329532 },
    { url = "https://files.pythonhosted.org/packages/82/86/3fe917870e15ee1c3ad48229a2a64458e36036e64b4afa9659045d82bfa8/pyzmq-26.2.0-cp313-cp313t-manylinux_2_17_aarch64.manylinux2014_aarch64.whl", hash = "sha256:794a4562dcb374f7dbbfb3f51d28fb40123b5a2abadee7b4091f93054909add5", size = 653242 },
    { url = "https://files.pythonhosted.org/packages/50/2d/242e7e6ef6c8c19e6cb52d095834508cd581ffb925699fd3c640cdc758f1/pyzmq-26.2.0-cp313-cp313t-manylinux_2_17_i686.manylinux2014_i686.whl", hash = "sha256:aee22939bb6075e7afededabad1a56a905da0b3c4e3e0c45e75810ebe3a52672", size = 888404 },
    { url = "https://files.pythonhosted.org/packages/ac/11/7270566e1f31e4ea73c81ec821a4b1688fd551009a3d2bab11ec66cb1e8f/pyzmq-26.2.0-cp313-cp313t-manylinux_2_17_x86_64.manylinux2014_x86_64.whl", hash = "sha256:2ae90ff9dad33a1cfe947d2c40cb9cb5e600d759ac4f0fd22616ce6540f72797", size = 845858 },
    { url = "https://files.pythonhosted.org/packages/91/d5/72b38fbc69867795c8711bdd735312f9fef1e3d9204e2f63ab57085434b9/pyzmq-26.2.0-cp313-cp313t-manylinux_2_28_x86_64.whl", hash = "sha256:43a47408ac52647dfabbc66a25b05b6a61700b5165807e3fbd40063fcaf46386", size = 847375 },
    { url = "https://files.pythonhosted.org/packages/dd/9a/10ed3c7f72b4c24e719c59359fbadd1a27556a28b36cdf1cd9e4fb7845d5/pyzmq-26.2.0-cp313-cp313t-musllinux_1_1_aarch64.whl", hash = "sha256:25bf2374a2a8433633c65ccb9553350d5e17e60c8eb4de4d92cc6bd60f01d306", size = 1183489 },
    { url = "https://files.pythonhosted.org/packages/72/2d/8660892543fabf1fe41861efa222455811adac9f3c0818d6c3170a1153e3/pyzmq-26.2.0-cp313-cp313t-musllinux_1_1_i686.whl", hash = "sha256:007137c9ac9ad5ea21e6ad97d3489af654381324d5d3ba614c323f60dab8fae6", size = 1492932 },
    { url = "https://files.pythonhosted.org/packages/7b/d6/32fd69744afb53995619bc5effa2a405ae0d343cd3e747d0fbc43fe894ee/pyzmq-26.2.0-cp313-cp313t-musllinux_1_1_x86_64.whl", hash = "sha256:470d4a4f6d48fb34e92d768b4e8a5cc3780db0d69107abf1cd7ff734b9766eb0", size = 1392485 },
    { url = "https://files.pythonhosted.org/packages/53/fb/36b2b2548286e9444e52fcd198760af99fd89102b5be50f0660fcfe902df/pyzmq-26.2.0-pp310-pypy310_pp73-macosx_10_15_x86_64.whl", hash = "sha256:706e794564bec25819d21a41c31d4df2d48e1cc4b061e8d345d7fb4dd3e94072", size = 906955 },
    { url = "https://files.pythonhosted.org/packages/77/8f/6ce54f8979a01656e894946db6299e2273fcee21c8e5fa57c6295ef11f57/pyzmq-26.2.0-pp310-pypy310_pp73-manylinux_2_17_aarch64.manylinux2014_aarch64.whl", hash = "sha256:8b435f2753621cd36e7c1762156815e21c985c72b19135dac43a7f4f31d28dd1", size = 565701 },
    { url = "https://files.pythonhosted.org/packages/ee/1c/bf8cd66730a866b16db8483286078892b7f6536f8c389fb46e4beba0a970/pyzmq-26.2.0-pp310-pypy310_pp73-manylinux_2_17_i686.manylinux2014_i686.whl", hash = "sha256:160c7e0a5eb178011e72892f99f918c04a131f36056d10d9c1afb223fc952c2d", size = 794312 },
    { url = "https://files.pythonhosted.org/packages/71/43/91fa4ff25bbfdc914ab6bafa0f03241d69370ef31a761d16bb859f346582/pyzmq-26.2.0-pp310-pypy310_pp73-manylinux_2_17_x86_64.manylinux2014_x86_64.whl", hash = "sha256:2c4a71d5d6e7b28a47a394c0471b7e77a0661e2d651e7ae91e0cab0a587859ca", size = 752775 },
    { url = "https://files.pythonhosted.org/packages/ec/d2/3b2ab40f455a256cb6672186bea95cd97b459ce4594050132d71e76f0d6f/pyzmq-26.2.0-pp310-pypy310_pp73-win_amd64.whl", hash = "sha256:90412f2db8c02a3864cbfc67db0e3dcdbda336acf1c469526d3e869394fe001c", size = 550762 },
]

[[package]]
name = "questionary"
version = "2.0.1"
source = { registry = "https://pypi.org/simple" }
dependencies = [
    { name = "prompt-toolkit" },
]
sdist = { url = "https://files.pythonhosted.org/packages/84/d0/d73525aeba800df7030ac187d09c59dc40df1c878b4fab8669bdc805535d/questionary-2.0.1.tar.gz", hash = "sha256:bcce898bf3dbb446ff62830c86c5c6fb9a22a54146f0f5597d3da43b10d8fc8b", size = 24726 }
wheels = [
    { url = "https://files.pythonhosted.org/packages/0b/e7/2dd8f59d1d328773505f78b85405ddb1cfe74126425d076ce72e65540b8b/questionary-2.0.1-py3-none-any.whl", hash = "sha256:8ab9a01d0b91b68444dff7f6652c1e754105533f083cbe27597c8110ecc230a2", size = 34248 },
]

[[package]]
name = "ruff"
version = "0.9.6"
source = { registry = "https://pypi.org/simple" }
sdist = { url = "https://files.pythonhosted.org/packages/2a/e1/e265aba384343dd8ddd3083f5e33536cd17e1566c41453a5517b5dd443be/ruff-0.9.6.tar.gz", hash = "sha256:81761592f72b620ec8fa1068a6fd00e98a5ebee342a3642efd84454f3031dca9", size = 3639454 }
wheels = [
    { url = "https://files.pythonhosted.org/packages/76/e3/3d2c022e687e18cf5d93d6bfa2722d46afc64eaa438c7fbbdd603b3597be/ruff-0.9.6-py3-none-linux_armv6l.whl", hash = "sha256:2f218f356dd2d995839f1941322ff021c72a492c470f0b26a34f844c29cdf5ba", size = 11714128 },
    { url = "https://files.pythonhosted.org/packages/e1/22/aff073b70f95c052e5c58153cba735748c9e70107a77d03420d7850710a0/ruff-0.9.6-py3-none-macosx_10_12_x86_64.whl", hash = "sha256:b908ff4df65dad7b251c9968a2e4560836d8f5487c2f0cc238321ed951ea0504", size = 11682539 },
    { url = "https://files.pythonhosted.org/packages/75/a7/f5b7390afd98a7918582a3d256cd3e78ba0a26165a467c1820084587cbf9/ruff-0.9.6-py3-none-macosx_11_0_arm64.whl", hash = "sha256:b109c0ad2ececf42e75fa99dc4043ff72a357436bb171900714a9ea581ddef83", size = 11132512 },
    { url = "https://files.pythonhosted.org/packages/a6/e3/45de13ef65047fea2e33f7e573d848206e15c715e5cd56095589a7733d04/ruff-0.9.6-py3-none-manylinux_2_17_aarch64.manylinux2014_aarch64.whl", hash = "sha256:1de4367cca3dac99bcbd15c161404e849bb0bfd543664db39232648dc00112dc", size = 11929275 },
    { url = "https://files.pythonhosted.org/packages/7d/f2/23d04cd6c43b2e641ab961ade8d0b5edb212ecebd112506188c91f2a6e6c/ruff-0.9.6-py3-none-manylinux_2_17_armv7l.manylinux2014_armv7l.whl", hash = "sha256:ac3ee4d7c2c92ddfdaedf0bf31b2b176fa7aa8950efc454628d477394d35638b", size = 11466502 },
    { url = "https://files.pythonhosted.org/packages/b5/6f/3a8cf166f2d7f1627dd2201e6cbc4cb81f8b7d58099348f0c1ff7b733792/ruff-0.9.6-py3-none-manylinux_2_17_i686.manylinux2014_i686.whl", hash = "sha256:5dc1edd1775270e6aa2386119aea692039781429f0be1e0949ea5884e011aa8e", size = 12676364 },
    { url = "https://files.pythonhosted.org/packages/f5/c4/db52e2189983c70114ff2b7e3997e48c8318af44fe83e1ce9517570a50c6/ruff-0.9.6-py3-none-manylinux_2_17_ppc64.manylinux2014_ppc64.whl", hash = "sha256:4a091729086dffa4bd070aa5dab7e39cc6b9d62eb2bef8f3d91172d30d599666", size = 13335518 },
    { url = "https://files.pythonhosted.org/packages/66/44/545f8a4d136830f08f4d24324e7db957c5374bf3a3f7a6c0bc7be4623a37/ruff-0.9.6-py3-none-manylinux_2_17_ppc64le.manylinux2014_ppc64le.whl", hash = "sha256:d1bbc6808bf7b15796cef0815e1dfb796fbd383e7dbd4334709642649625e7c5", size = 12823287 },
    { url = "https://files.pythonhosted.org/packages/c5/26/8208ef9ee7431032c143649a9967c3ae1aae4257d95e6f8519f07309aa66/ruff-0.9.6-py3-none-manylinux_2_17_s390x.manylinux2014_s390x.whl", hash = "sha256:589d1d9f25b5754ff230dce914a174a7c951a85a4e9270613a2b74231fdac2f5", size = 14592374 },
    { url = "https://files.pythonhosted.org/packages/31/70/e917781e55ff39c5b5208bda384fd397ffd76605e68544d71a7e40944945/ruff-0.9.6-py3-none-manylinux_2_17_x86_64.manylinux2014_x86_64.whl", hash = "sha256:dc61dd5131742e21103fbbdcad683a8813be0e3c204472d520d9a5021ca8b217", size = 12500173 },
    { url = "https://files.pythonhosted.org/packages/84/f5/e4ddee07660f5a9622a9c2b639afd8f3104988dc4f6ba0b73ffacffa9a8c/ruff-0.9.6-py3-none-musllinux_1_2_aarch64.whl", hash = "sha256:5e2d9126161d0357e5c8f30b0bd6168d2c3872372f14481136d13de9937f79b6", size = 11906555 },
    { url = "https://files.pythonhosted.org/packages/f1/2b/6ff2fe383667075eef8656b9892e73dd9b119b5e3add51298628b87f6429/ruff-0.9.6-py3-none-musllinux_1_2_armv7l.whl", hash = "sha256:68660eab1a8e65babb5229a1f97b46e3120923757a68b5413d8561f8a85d4897", size = 11538958 },
    { url = "https://files.pythonhosted.org/packages/3c/db/98e59e90de45d1eb46649151c10a062d5707b5b7f76f64eb1e29edf6ebb1/ruff-0.9.6-py3-none-musllinux_1_2_i686.whl", hash = "sha256:c4cae6c4cc7b9b4017c71114115db0445b00a16de3bcde0946273e8392856f08", size = 12117247 },
    { url = "https://files.pythonhosted.org/packages/ec/bc/54e38f6d219013a9204a5a2015c09e7a8c36cedcd50a4b01ac69a550b9d9/ruff-0.9.6-py3-none-musllinux_1_2_x86_64.whl", hash = "sha256:19f505b643228b417c1111a2a536424ddde0db4ef9023b9e04a46ed8a1cb4656", size = 12554647 },
    { url = "https://files.pythonhosted.org/packages/a5/7d/7b461ab0e2404293c0627125bb70ac642c2e8d55bf590f6fce85f508f1b2/ruff-0.9.6-py3-none-win32.whl", hash = "sha256:194d8402bceef1b31164909540a597e0d913c0e4952015a5b40e28c146121b5d", size = 9949214 },
    { url = "https://files.pythonhosted.org/packages/ee/30/c3cee10f915ed75a5c29c1e57311282d1a15855551a64795c1b2bbe5cf37/ruff-0.9.6-py3-none-win_amd64.whl", hash = "sha256:03482d5c09d90d4ee3f40d97578423698ad895c87314c4de39ed2af945633caa", size = 10999914 },
    { url = "https://files.pythonhosted.org/packages/e8/a8/d71f44b93e3aa86ae232af1f2126ca7b95c0f515ec135462b3e1f351441c/ruff-0.9.6-py3-none-win_arm64.whl", hash = "sha256:0e2bb706a2be7ddfea4a4af918562fdc1bcb16df255e5fa595bbd800ce322a5a", size = 10177499 },
]

[[package]]
name = "six"
version = "1.16.0"
source = { registry = "https://pypi.org/simple" }
sdist = { url = "https://files.pythonhosted.org/packages/71/39/171f1c67cd00715f190ba0b100d606d440a28c93c7714febeca8b79af85e/six-1.16.0.tar.gz", hash = "sha256:1e61c37477a1626458e36f7b1d82aa5c9b094fa4802892072e49de9c60c4c926", size = 34041 }
wheels = [
    { url = "https://files.pythonhosted.org/packages/d9/5a/e7c31adbe875f2abbb91bd84cf2dc52d792b5a01506781dbcf25c91daf11/six-1.16.0-py2.py3-none-any.whl", hash = "sha256:8abb2f1d86890a2dfb989f9a77cfcfd3e47c2a354b01111771326f8aa26e0254", size = 11053 },
]

[[package]]
name = "stack-data"
version = "0.6.3"
source = { registry = "https://pypi.org/simple" }
dependencies = [
    { name = "asttokens" },
    { name = "executing" },
    { name = "pure-eval" },
]
sdist = { url = "https://files.pythonhosted.org/packages/28/e3/55dcc2cfbc3ca9c29519eb6884dd1415ecb53b0e934862d3559ddcb7e20b/stack_data-0.6.3.tar.gz", hash = "sha256:836a778de4fec4dcd1dcd89ed8abff8a221f58308462e1c4aa2a3cf30148f0b9", size = 44707 }
wheels = [
    { url = "https://files.pythonhosted.org/packages/f1/7b/ce1eafaf1a76852e2ec9b22edecf1daa58175c090266e9f6c64afcd81d91/stack_data-0.6.3-py3-none-any.whl", hash = "sha256:d5558e0c25a4cb0853cddad3d77da9891a08cb85dd9f9f91b9f8cd66e511e695", size = 24521 },
]

[[package]]
name = "termcolor"
version = "2.4.0"
source = { registry = "https://pypi.org/simple" }
sdist = { url = "https://files.pythonhosted.org/packages/10/56/d7d66a84f96d804155f6ff2873d065368b25a07222a6fd51c4f24ef6d764/termcolor-2.4.0.tar.gz", hash = "sha256:aab9e56047c8ac41ed798fa36d892a37aca6b3e9159f3e0c24bc64a9b3ac7b7a", size = 12664 }
wheels = [
    { url = "https://files.pythonhosted.org/packages/d9/5f/8c716e47b3a50cbd7c146f45881e11d9414def768b7cd9c5e6650ec2a80a/termcolor-2.4.0-py3-none-any.whl", hash = "sha256:9297c0df9c99445c2412e832e882a7884038a25617c60cea2ad69488d4040d63", size = 7719 },
]

[[package]]
name = "tomli"
version = "2.0.1"
source = { registry = "https://pypi.org/simple" }
sdist = { url = "https://files.pythonhosted.org/packages/c0/3f/d7af728f075fb08564c5949a9c95e44352e23dee646869fa104a3b2060a3/tomli-2.0.1.tar.gz", hash = "sha256:de526c12914f0c550d15924c62d72abc48d6fe7364aa87328337a31007fe8a4f", size = 15164 }
wheels = [
    { url = "https://files.pythonhosted.org/packages/97/75/10a9ebee3fd790d20926a90a2547f0bf78f371b2f13aa822c759680ca7b9/tomli-2.0.1-py3-none-any.whl", hash = "sha256:939de3e7a6161af0c887ef91b7d41a53e7c5a1ca976325f429cb46ea9bc30ecc", size = 12757 },
]

[[package]]
name = "tomlkit"
version = "0.13.2"
source = { registry = "https://pypi.org/simple" }
sdist = { url = "https://files.pythonhosted.org/packages/b1/09/a439bec5888f00a54b8b9f05fa94d7f901d6735ef4e55dcec9bc37b5d8fa/tomlkit-0.13.2.tar.gz", hash = "sha256:fff5fe59a87295b278abd31bec92c15d9bc4a06885ab12bcea52c71119392e79", size = 192885 }
wheels = [
    { url = "https://files.pythonhosted.org/packages/f9/b6/a447b5e4ec71e13871be01ba81f5dfc9d0af7e473da256ff46bc0e24026f/tomlkit-0.13.2-py3-none-any.whl", hash = "sha256:7a974427f6e119197f670fbbbeae7bef749a6c14e793db934baefc1b5f03efde", size = 37955 },
]

[[package]]
name = "tornado"
version = "6.4.1"
source = { registry = "https://pypi.org/simple" }
sdist = { url = "https://files.pythonhosted.org/packages/ee/66/398ac7167f1c7835406888a386f6d0d26ee5dbf197d8a571300be57662d3/tornado-6.4.1.tar.gz", hash = "sha256:92d3ab53183d8c50f8204a51e6f91d18a15d5ef261e84d452800d4ff6fc504e9", size = 500623 }
wheels = [
    { url = "https://files.pythonhosted.org/packages/00/d9/c33be3c1a7564f7d42d87a8d186371a75fd142097076767a5c27da941fef/tornado-6.4.1-cp38-abi3-macosx_10_9_universal2.whl", hash = "sha256:163b0aafc8e23d8cdc3c9dfb24c5368af84a81e3364745ccb4427669bf84aec8", size = 435924 },
    { url = "https://files.pythonhosted.org/packages/2e/0f/721e113a2fac2f1d7d124b3279a1da4c77622e104084f56119875019ffab/tornado-6.4.1-cp38-abi3-macosx_10_9_x86_64.whl", hash = "sha256:6d5ce3437e18a2b66fbadb183c1d3364fb03f2be71299e7d10dbeeb69f4b2a14", size = 433883 },
    { url = "https://files.pythonhosted.org/packages/13/cf/786b8f1e6fe1c7c675e79657448178ad65e41c1c9765ef82e7f6f765c4c5/tornado-6.4.1-cp38-abi3-manylinux_2_17_aarch64.manylinux2014_aarch64.whl", hash = "sha256:e2e20b9113cd7293f164dc46fffb13535266e713cdb87bd2d15ddb336e96cfc4", size = 437224 },
    { url = "https://files.pythonhosted.org/packages/e4/8e/a6ce4b8d5935558828b0f30f3afcb2d980566718837b3365d98e34f6067e/tornado-6.4.1-cp38-abi3-manylinux_2_5_i686.manylinux1_i686.manylinux_2_17_i686.manylinux2014_i686.whl", hash = "sha256:8ae50a504a740365267b2a8d1a90c9fbc86b780a39170feca9bcc1787ff80842", size = 436597 },
    { url = "https://files.pythonhosted.org/packages/22/d4/54f9d12668b58336bd30defe0307e6c61589a3e687b05c366f804b7faaf0/tornado-6.4.1-cp38-abi3-manylinux_2_5_x86_64.manylinux1_x86_64.manylinux_2_17_x86_64.manylinux2014_x86_64.whl", hash = "sha256:613bf4ddf5c7a95509218b149b555621497a6cc0d46ac341b30bd9ec19eac7f3", size = 436797 },
    { url = "https://files.pythonhosted.org/packages/cf/3f/2c792e7afa7dd8b24fad7a2ed3c2f24a5ec5110c7b43a64cb6095cc106b8/tornado-6.4.1-cp38-abi3-musllinux_1_2_aarch64.whl", hash = "sha256:25486eb223babe3eed4b8aecbac33b37e3dd6d776bc730ca14e1bf93888b979f", size = 437516 },
    { url = "https://files.pythonhosted.org/packages/71/63/c8fc62745e669ac9009044b889fc531b6f88ac0f5f183cac79eaa950bb23/tornado-6.4.1-cp38-abi3-musllinux_1_2_i686.whl", hash = "sha256:454db8a7ecfcf2ff6042dde58404164d969b6f5d58b926da15e6b23817950fc4", size = 436958 },
    { url = "https://files.pythonhosted.org/packages/94/d4/f8ac1f5bd22c15fad3b527e025ce219bd526acdbd903f52053df2baecc8b/tornado-6.4.1-cp38-abi3-musllinux_1_2_x86_64.whl", hash = "sha256:a02a08cc7a9314b006f653ce40483b9b3c12cda222d6a46d4ac63bb6c9057698", size = 436882 },
    { url = "https://files.pythonhosted.org/packages/4b/3e/a8124c21cc0bbf144d7903d2a0cadab15cadaf683fa39a0f92bc567f0d4d/tornado-6.4.1-cp38-abi3-win32.whl", hash = "sha256:d9a566c40b89757c9aa8e6f032bcdb8ca8795d7c1a9762910c722b1635c9de4d", size = 438092 },
    { url = "https://files.pythonhosted.org/packages/d9/2f/3f2f05e84a7aff787a96d5fb06821323feb370fe0baed4db6ea7b1088f32/tornado-6.4.1-cp38-abi3-win_amd64.whl", hash = "sha256:b24b8982ed444378d7f21d563f4180a2de31ced9d8d84443907a0a64da2072e7", size = 438532 },
]

[[package]]
name = "traitlets"
version = "5.14.3"
source = { registry = "https://pypi.org/simple" }
sdist = { url = "https://files.pythonhosted.org/packages/eb/79/72064e6a701c2183016abbbfedaba506d81e30e232a68c9f0d6f6fcd1574/traitlets-5.14.3.tar.gz", hash = "sha256:9ed0579d3502c94b4b3732ac120375cda96f923114522847de4b3bb98b96b6b7", size = 161621 }
wheels = [
    { url = "https://files.pythonhosted.org/packages/00/c0/8f5d070730d7836adc9c9b6408dec68c6ced86b304a9b26a14df072a6e8c/traitlets-5.14.3-py3-none-any.whl", hash = "sha256:b74e89e397b1ed28cc831db7aea759ba6640cb3de13090ca145426688ff1ac4f", size = 85359 },
]

[[package]]
name = "typenames"
version = "1.3.0"
source = { registry = "https://pypi.org/simple" }
sdist = { url = "https://files.pythonhosted.org/packages/50/39/4d9542b06191f7c5ab8cc9793f558fe7cd02efb10adaf13fbbc01a1a6489/typenames-1.3.0.tar.gz", hash = "sha256:205a1954512e28b6558e761c134e74d243003755676fe8cce49250b8fc192798", size = 45717 }
wheels = [
    { url = "https://files.pythonhosted.org/packages/8e/04/252cf801488cc05c355c5ddddb8a017be35b1f04b82a8ffcddbe59867218/typenames-1.3.0-py3-none-any.whl", hash = "sha256:666dfd7baebe3675dbdf950f19de08d5b15e5f9e0a71fe91fb8135ea68fe0889", size = 10528 },
]

[[package]]
name = "typing-extensions"
version = "4.12.2"
source = { registry = "https://pypi.org/simple" }
sdist = { url = "https://files.pythonhosted.org/packages/df/db/f35a00659bc03fec321ba8bce9420de607a1d37f8342eee1863174c69557/typing_extensions-4.12.2.tar.gz", hash = "sha256:1a7ead55c7e559dd4dee8856e3a88b41225abfe1ce8df57b7c13915fe121ffb8", size = 85321 }
wheels = [
    { url = "https://files.pythonhosted.org/packages/26/9f/ad63fc0248c5379346306f8668cda6e2e2e9c95e01216d2b8ffd9ff037d0/typing_extensions-4.12.2-py3-none-any.whl", hash = "sha256:04e5ca0351e0f3f85c6853954072df659d0d13fac324d0072316b67d7794700d", size = 37438 },
]

[[package]]
name = "wcwidth"
version = "0.2.13"
source = { registry = "https://pypi.org/simple" }
sdist = { url = "https://files.pythonhosted.org/packages/6c/63/53559446a878410fc5a5974feb13d31d78d752eb18aeba59c7fef1af7598/wcwidth-0.2.13.tar.gz", hash = "sha256:72ea0c06399eb286d978fdedb6923a9eb47e1c486ce63e9b4e64fc18303972b5", size = 101301 }
wheels = [
    { url = "https://files.pythonhosted.org/packages/fd/84/fd2ba7aafacbad3c4201d395674fc6348826569da3c0937e75505ead3528/wcwidth-0.2.13-py2.py3-none-any.whl", hash = "sha256:3da69048e4540d84af32131829ff948f1e022c1c6bdb8d6102117aac784f6859", size = 34166 },
]

[[package]]
name = "win32-setctime"
version = "1.1.0"
source = { registry = "https://pypi.org/simple" }
sdist = { url = "https://files.pythonhosted.org/packages/6b/dd/f95a13d2b235a28d613ba23ebad55191514550debb968b46aab99f2e3a30/win32_setctime-1.1.0.tar.gz", hash = "sha256:15cf5750465118d6929ae4de4eb46e8edae9a5634350c01ba582df868e932cb2", size = 3676 }
wheels = [
    { url = "https://files.pythonhosted.org/packages/0a/e6/a7d828fef907843b2a5773ebff47fb79ac0c1c88d60c0ca9530ee941e248/win32_setctime-1.1.0-py3-none-any.whl", hash = "sha256:231db239e959c2fe7eb1d7dc129f11172354f98361c4fa2d6d2d7e278baa8aad", size = 3604 },
]<|MERGE_RESOLUTION|>--- conflicted
+++ resolved
@@ -362,12 +362,8 @@
     { name = "pytest", specifier = ">=8.3.1" },
     { name = "pytest-cov", specifier = ">=5.0.0" },
     { name = "pytest-xdist", specifier = ">=3.6.1" },
-<<<<<<< HEAD
-    { name = "ruff", specifier = ">=0.5.5" },
+    { name = "ruff", specifier = ">=0.9.4" },
     { name = "typenames", specifier = "==1.3.0" },
-=======
-    { name = "ruff", specifier = ">=0.9.4" },
->>>>>>> 5db9d927
 ]
 
 [[package]]
